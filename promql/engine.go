// Copyright 2013 The Prometheus Authors
// Licensed under the Apache License, Version 2.0 (the "License");
// you may not use this file except in compliance with the License.
// You may obtain a copy of the License at
//
// http://www.apache.org/licenses/LICENSE-2.0
//
// Unless required by applicable law or agreed to in writing, software
// distributed under the License is distributed on an "AS IS" BASIS,
// WITHOUT WARRANTIES OR CONDITIONS OF ANY KIND, either express or implied.
// See the License for the specific language governing permissions and
// limitations under the License.

package promql

import (
	"container/heap"
	"context"
	"fmt"
	"math"
	"regexp"
	"runtime"
	"sort"
	"strconv"
	"sync"
	"sync/atomic"
	"time"

	"github.com/go-kit/kit/log"
	"github.com/go-kit/kit/log/level"
	opentracing "github.com/opentracing/opentracing-go"
	"github.com/pkg/errors"
	"github.com/prometheus/client_golang/prometheus"
	"github.com/prometheus/common/model"

	"github.com/prometheus/prometheus/pkg/labels"
	"github.com/prometheus/prometheus/pkg/timestamp"
	"github.com/prometheus/prometheus/pkg/value"
	"github.com/prometheus/prometheus/storage"
	"github.com/prometheus/prometheus/util/stats"
)

const (
	namespace = "prometheus"
	subsystem = "engine"
	queryTag  = "query"
	env       = "query execution"

	// The largest SampleValue that can be converted to an int64 without overflow.
	maxInt64 = 9223372036854774784
	// The smallest SampleValue that can be converted to an int64 without underflow.
	minInt64 = -9223372036854775808
)

var (
	// LookbackDelta determines the time since the last sample after which a time
	// series is considered stale.
	LookbackDelta = 5 * time.Minute

	// DefaultEvaluationInterval is the default evaluation interval of
	// a subquery in milliseconds.
	DefaultEvaluationInterval int64
)

// SetDefaultEvaluationInterval sets DefaultEvaluationInterval.
func SetDefaultEvaluationInterval(ev time.Duration) {
	atomic.StoreInt64(&DefaultEvaluationInterval, durationToInt64Millis(ev))
}

// GetDefaultEvaluationInterval returns the DefaultEvaluationInterval as time.Duration.
func GetDefaultEvaluationInterval() int64 {
	return atomic.LoadInt64(&DefaultEvaluationInterval)
}

type engineMetrics struct {
	currentQueries       prometheus.Gauge
	maxConcurrentQueries prometheus.Gauge
	queryLogEnabled      prometheus.Gauge
	queryLogFailures     prometheus.Counter
	queryQueueTime       prometheus.Summary
	queryPrepareTime     prometheus.Summary
	queryInnerEval       prometheus.Summary
	queryResultSort      prometheus.Summary
}

// convertibleToInt64 returns true if v does not over-/underflow an int64.
func convertibleToInt64(v float64) bool {
	return v <= maxInt64 && v >= minInt64
}

type (
	// ErrQueryTimeout is returned if a query timed out during processing.
	ErrQueryTimeout string
	// ErrQueryCanceled is returned if a query was canceled during processing.
	ErrQueryCanceled string
	// ErrTooManySamples is returned if a query would load more than the maximum allowed samples into memory.
	ErrTooManySamples string
	// ErrStorage is returned if an error was encountered in the storage layer
	// during query handling.
	ErrStorage struct{ Err error }
)

func (e ErrQueryTimeout) Error() string {
	return fmt.Sprintf("query timed out in %s", string(e))
}
func (e ErrQueryCanceled) Error() string {
	return fmt.Sprintf("query was canceled in %s", string(e))
}
func (e ErrTooManySamples) Error() string {
	return fmt.Sprintf("query processing would load too many samples into memory in %s", string(e))
}
func (e ErrStorage) Error() string {
	return e.Err.Error()
}

// QueryLogger is an interface that can be used to log all the queries logged
// by the engine.
type QueryLogger interface {
	Log(...interface{}) error
	Close() error
}

// A Query is derived from an a raw query string and can be run against an engine
// it is associated with.
type Query interface {
	// Exec processes the query. Can only be called once.
	Exec(ctx context.Context) *Result
	// Close recovers memory used by the query result.
	Close()
	// Statement returns the parsed statement of the query.
	Statement() Statement
	// Stats returns statistics about the lifetime of the query.
	Stats() *stats.QueryTimers
	// Cancel signals that a running query execution should be aborted.
	Cancel()
}

// query implements the Query interface.
type query struct {
	// Underlying data provider.
	queryable storage.Queryable
	// The original query string.
	q string
	// Statement of the parsed query.
	stmt Statement
	// Timer stats for the query execution.
	stats *stats.QueryTimers
	// Result matrix for reuse.
	matrix Matrix
	// Cancellation function for the query.
	cancel func()

	// The engine against which the query is executed.
	ng *Engine
}

type queryCtx int

var queryOrigin queryCtx

// Statement implements the Query interface.
func (q *query) Statement() Statement {
	return q.stmt
}

// Stats implements the Query interface.
func (q *query) Stats() *stats.QueryTimers {
	return q.stats
}

// Cancel implements the Query interface.
func (q *query) Cancel() {
	if q.cancel != nil {
		q.cancel()
	}
}

// Close implements the Query interface.
func (q *query) Close() {
	for _, s := range q.matrix {
		putPointSlice(s.Points)
	}
}

// Exec implements the Query interface.
func (q *query) Exec(ctx context.Context) *Result {
	if span := opentracing.SpanFromContext(ctx); span != nil {
		span.SetTag(queryTag, q.stmt.String())
	}

	// Exec query.
	res, warnings, err := q.ng.exec(ctx, q)

	return &Result{Err: err, Value: res, Warnings: warnings}
}

// contextDone returns an error if the context was canceled or timed out.
func contextDone(ctx context.Context, env string) error {
	if err := ctx.Err(); err != nil {
		return contextErr(err, env)
	}
	return nil
}

func contextErr(err error, env string) error {
	switch err {
	case context.Canceled:
		return ErrQueryCanceled(env)
	case context.DeadlineExceeded:
		return ErrQueryTimeout(env)
	default:
		return err
	}
}

// EngineOpts contains configuration options used when creating a new Engine.
type EngineOpts struct {
	Logger             log.Logger
	Reg                prometheus.Registerer
	MaxSamples         int
	Timeout            time.Duration
	ActiveQueryTracker *ActiveQueryTracker
}

// Engine handles the lifetime of queries from beginning to end.
// It is connected to a querier.
type Engine struct {
	logger             log.Logger
	metrics            *engineMetrics
	timeout            time.Duration
	maxSamplesPerQuery int
	activeQueryTracker *ActiveQueryTracker
	queryLogger        QueryLogger
	queryLoggerLock    sync.RWMutex
}

// NewEngine returns a new engine.
func NewEngine(opts EngineOpts) *Engine {
	if opts.Logger == nil {
		opts.Logger = log.NewNopLogger()
	}

	metrics := &engineMetrics{
		currentQueries: prometheus.NewGauge(prometheus.GaugeOpts{
			Namespace: namespace,
			Subsystem: subsystem,
			Name:      "queries",
			Help:      "The current number of queries being executed or waiting.",
		}),
		queryLogEnabled: prometheus.NewGauge(prometheus.GaugeOpts{
			Namespace: namespace,
			Subsystem: subsystem,
			Name:      "query_log_enabled",
			Help:      "State of the query log.",
		}),
		queryLogFailures: prometheus.NewCounter(prometheus.CounterOpts{
			Namespace: namespace,
			Subsystem: subsystem,
			Name:      "query_log_failures_total",
			Help:      "The number of query log failures.",
		}),
		maxConcurrentQueries: prometheus.NewGauge(prometheus.GaugeOpts{
			Namespace: namespace,
			Subsystem: subsystem,
			Name:      "queries_concurrent_max",
			Help:      "The max number of concurrent queries.",
		}),
		queryQueueTime: prometheus.NewSummary(prometheus.SummaryOpts{
			Namespace:   namespace,
			Subsystem:   subsystem,
			Name:        "query_duration_seconds",
			Help:        "Query timings",
			ConstLabels: prometheus.Labels{"slice": "queue_time"},
			Objectives:  map[float64]float64{0.5: 0.05, 0.9: 0.01, 0.99: 0.001},
		}),
		queryPrepareTime: prometheus.NewSummary(prometheus.SummaryOpts{
			Namespace:   namespace,
			Subsystem:   subsystem,
			Name:        "query_duration_seconds",
			Help:        "Query timings",
			ConstLabels: prometheus.Labels{"slice": "prepare_time"},
			Objectives:  map[float64]float64{0.5: 0.05, 0.9: 0.01, 0.99: 0.001},
		}),
		queryInnerEval: prometheus.NewSummary(prometheus.SummaryOpts{
			Namespace:   namespace,
			Subsystem:   subsystem,
			Name:        "query_duration_seconds",
			Help:        "Query timings",
			ConstLabels: prometheus.Labels{"slice": "inner_eval"},
			Objectives:  map[float64]float64{0.5: 0.05, 0.9: 0.01, 0.99: 0.001},
		}),
		queryResultSort: prometheus.NewSummary(prometheus.SummaryOpts{
			Namespace:   namespace,
			Subsystem:   subsystem,
			Name:        "query_duration_seconds",
			Help:        "Query timings",
			ConstLabels: prometheus.Labels{"slice": "result_sort"},
			Objectives:  map[float64]float64{0.5: 0.05, 0.9: 0.01, 0.99: 0.001},
		}),
	}

	if t := opts.ActiveQueryTracker; t != nil {
		metrics.maxConcurrentQueries.Set(float64(t.GetMaxConcurrent()))
	} else {
		metrics.maxConcurrentQueries.Set(-1)
	}

	if opts.Reg != nil {
		opts.Reg.MustRegister(
			metrics.currentQueries,
			metrics.maxConcurrentQueries,
			metrics.queryLogEnabled,
			metrics.queryLogFailures,
			metrics.queryQueueTime,
			metrics.queryPrepareTime,
			metrics.queryInnerEval,
			metrics.queryResultSort,
		)
	}

	return &Engine{
		timeout:            opts.Timeout,
		logger:             opts.Logger,
		metrics:            metrics,
		maxSamplesPerQuery: opts.MaxSamples,
		activeQueryTracker: opts.ActiveQueryTracker,
	}
}

// SetQueryLogger sets the query logger.
func (ng *Engine) SetQueryLogger(l QueryLogger) {
	ng.queryLoggerLock.Lock()
	defer ng.queryLoggerLock.Unlock()

	if ng.queryLogger != nil {
		// An error closing the old file descriptor should
		// not make reload fail; only log a warning.
		err := ng.queryLogger.Close()
		if err != nil {
			level.Warn(ng.logger).Log("msg", "error while closing the previous query log file", "err", err)
		}
	}

	ng.queryLogger = l

	if l != nil {
		ng.metrics.queryLogEnabled.Set(1)
	} else {
		ng.metrics.queryLogEnabled.Set(0)
	}
}

// NewInstantQuery returns an evaluation query for the given expression at the given time.
func (ng *Engine) NewInstantQuery(q storage.Queryable, qs string, ts time.Time) (Query, error) {
	expr, err := ParseExpr(qs)
	if err != nil {
		return nil, err
	}
	qry := ng.newQuery(q, expr, ts, ts, 0)
	qry.q = qs

	return qry, nil
}

// NewRangeQuery returns an evaluation query for the given time range and with
// the resolution set by the interval.
func (ng *Engine) NewRangeQuery(q storage.Queryable, qs string, start, end time.Time, interval time.Duration) (Query, error) {
	expr, err := ParseExpr(qs)
	if err != nil {
		return nil, err
	}
	if expr.Type() != ValueTypeVector && expr.Type() != ValueTypeScalar {
		return nil, errors.Errorf("invalid expression type %q for range query, must be Scalar or instant Vector", documentedType(expr.Type()))
	}
	qry := ng.newQuery(q, expr, start, end, interval)
	qry.q = qs

	return qry, nil
}

func (ng *Engine) newQuery(q storage.Queryable, expr Expr, start, end time.Time, interval time.Duration) *query {
	es := &EvalStmt{
		Expr:     expr,
		Start:    start,
		End:      end,
		Interval: interval,
	}
	qry := &query{
		stmt:      es,
		ng:        ng,
		stats:     stats.NewQueryTimers(),
		queryable: q,
	}
	return qry
}

// testStmt is an internal helper statement that allows execution
// of an arbitrary function during handling. It is used to test the Engine.
type testStmt func(context.Context) error

func (testStmt) String() string { return "test statement" }
func (testStmt) stmt()          {}

func (testStmt) PositionRange() PositionRange {
	return PositionRange{
		Start: -1,
		End:   -1,
	}
}

func (ng *Engine) newTestQuery(f func(context.Context) error) Query {
	qry := &query{
		q:     "test statement",
		stmt:  testStmt(f),
		ng:    ng,
		stats: stats.NewQueryTimers(),
	}
	return qry
}

// exec executes the query.
//
// At this point per query only one EvalStmt is evaluated. Alert and record
// statements are not handled by the Engine.
func (ng *Engine) exec(ctx context.Context, q *query) (v Value, w storage.Warnings, err error) {
	ng.metrics.currentQueries.Inc()
	defer ng.metrics.currentQueries.Dec()

	ctx, cancel := context.WithTimeout(ctx, ng.timeout)
	q.cancel = cancel

	defer func() {
		ng.queryLoggerLock.RLock()
		if l := ng.queryLogger; l != nil {
			params := make(map[string]interface{}, 4)
			params["query"] = q.q
			if eq, ok := q.Statement().(*EvalStmt); ok {
				params["start"] = formatDate(eq.Start)
				params["end"] = formatDate(eq.End)
				// The step provided by the user is in seconds.
				params["step"] = int64(eq.Interval / (time.Second / time.Nanosecond))
			}
			f := []interface{}{"params", params}
			if err != nil {
				f = append(f, "error", err)
			}
			f = append(f, "stats", stats.NewQueryStats(q.Stats()))
			if origin := ctx.Value(queryOrigin); origin != nil {
				for k, v := range origin.(map[string]interface{}) {
					f = append(f, k, v)
				}
			}
			if err := l.Log(f...); err != nil {
				ng.metrics.queryLogFailures.Inc()
				level.Error(ng.logger).Log("msg", "can't log query", "err", err)
			}
		}
		ng.queryLoggerLock.RUnlock()
	}()

	execSpanTimer, ctx := q.stats.GetSpanTimer(ctx, stats.ExecTotalTime)
	defer execSpanTimer.Finish()

	queueSpanTimer, _ := q.stats.GetSpanTimer(ctx, stats.ExecQueueTime, ng.metrics.queryQueueTime)
	// Log query in active log. The active log guarantees that we don't run over
	// MaxConcurrent queries.
	if ng.activeQueryTracker != nil {
		queryIndex, err := ng.activeQueryTracker.Insert(ctx, q.q)
		if err != nil {
			queueSpanTimer.Finish()
			return nil, nil, contextErr(err, "query queue")
		}
		defer ng.activeQueryTracker.Delete(queryIndex)
	}
	queueSpanTimer.Finish()

	// Cancel when execution is done or an error was raised.
	defer q.cancel()

	const env = "query execution"

	evalSpanTimer, ctx := q.stats.GetSpanTimer(ctx, stats.EvalTotalTime)
	defer evalSpanTimer.Finish()

	// The base context might already be canceled on the first iteration (e.g. during shutdown).
	if err := contextDone(ctx, env); err != nil {
		return nil, nil, err
	}

	switch s := q.Statement().(type) {
	case *EvalStmt:
		return ng.execEvalStmt(ctx, q, s)
	case testStmt:
		return nil, nil, s(ctx)
	}

	panic(errors.Errorf("promql.Engine.exec: unhandled statement of type %T", q.Statement()))
}

func timeMilliseconds(t time.Time) int64 {
	return t.UnixNano() / int64(time.Millisecond/time.Nanosecond)
}

func durationMilliseconds(d time.Duration) int64 {
	return int64(d / (time.Millisecond / time.Nanosecond))
}

// execEvalStmt evaluates the expression of an evaluation statement for the given time range.
func (ng *Engine) execEvalStmt(ctx context.Context, query *query, s *EvalStmt) (Value, storage.Warnings, error) {
	prepareSpanTimer, ctxPrepare := query.stats.GetSpanTimer(ctx, stats.QueryPreparationTime, ng.metrics.queryPrepareTime)
	querier, warnings, err := ng.populateSeries(ctxPrepare, query.queryable, s)
	prepareSpanTimer.Finish()

	// XXX(fabxc): the querier returned by populateSeries might be instantiated
	// we must not return without closing irrespective of the error.
	// TODO: make this semantically saner.
	if querier != nil {
		defer querier.Close()
	}

	if err != nil {
		return nil, warnings, err
	}

	evalSpanTimer, ctxInnerEval := query.stats.GetSpanTimer(ctx, stats.InnerEvalTime, ng.metrics.queryInnerEval)
	// Instant evaluation. This is executed as a range evaluation with one step.
	if s.Start == s.End && s.Interval == 0 {
		start := timeMilliseconds(s.Start)
		evaluator := &evaluator{
			startTimestamp:      start,
			endTimestamp:        start,
			interval:            1,
			ctx:                 ctxInnerEval,
			maxSamples:          ng.maxSamplesPerQuery,
			defaultEvalInterval: GetDefaultEvaluationInterval(),
			logger:              ng.logger,
		}

		val, err := evaluator.Eval(s.Expr)
		if err != nil {
			return nil, warnings, err
		}

		evalSpanTimer.Finish()

		var mat Matrix

		switch result := val.(type) {
		case Matrix:
			mat = result
		case String:
			return result, warnings, nil
		default:
			panic(errors.Errorf("promql.Engine.exec: invalid expression type %q", val.Type()))
		}

		query.matrix = mat
		switch s.Expr.Type() {
		case ValueTypeVector:
			// Convert matrix with one value per series into vector.
			vector := make(Vector, len(mat))
			for i, s := range mat {
				// Point might have a different timestamp, force it to the evaluation
				// timestamp as that is when we ran the evaluation.
				vector[i] = Sample{Metric: s.Metric, Point: Point{V: s.Points[0].V, T: start}}
			}
			return vector, warnings, nil
		case ValueTypeScalar:
			return Scalar{V: mat[0].Points[0].V, T: start}, warnings, nil
		case ValueTypeMatrix:
			return mat, warnings, nil
		default:
			panic(errors.Errorf("promql.Engine.exec: unexpected expression type %q", s.Expr.Type()))
		}

	}

	// Range evaluation.
	evaluator := &evaluator{
		startTimestamp:      timeMilliseconds(s.Start),
		endTimestamp:        timeMilliseconds(s.End),
		interval:            durationMilliseconds(s.Interval),
		ctx:                 ctxInnerEval,
		maxSamples:          ng.maxSamplesPerQuery,
		defaultEvalInterval: GetDefaultEvaluationInterval(),
		logger:              ng.logger,
	}
	val, err := evaluator.Eval(s.Expr)
	if err != nil {
		return nil, warnings, err
	}
	evalSpanTimer.Finish()

	mat, ok := val.(Matrix)
	if !ok {
		panic(errors.Errorf("promql.Engine.exec: invalid expression type %q", val.Type()))
	}
	query.matrix = mat

	if err := contextDone(ctx, "expression evaluation"); err != nil {
		return nil, warnings, err
	}

	// TODO(fabxc): where to ensure metric labels are a copy from the storage internals.
	sortSpanTimer, _ := query.stats.GetSpanTimer(ctx, stats.ResultSortTime, ng.metrics.queryResultSort)
	sort.Sort(mat)
	sortSpanTimer.Finish()

	return mat, warnings, nil
}

// cumulativeSubqueryOffset returns the sum of range and offset of all subqueries in the path.
func (ng *Engine) cumulativeSubqueryOffset(path []Node) time.Duration {
	var subqOffset time.Duration
	for _, node := range path {
		switch n := node.(type) {
		case *SubqueryExpr:
			subqOffset += n.Range + n.Offset
		}
	}
	return subqOffset
}

func (ng *Engine) populateSeries(ctx context.Context, q storage.Queryable, s *EvalStmt) (storage.Querier, storage.Warnings, error) {
	var maxOffset time.Duration

	Inspect(s.Expr, func(node Node, path []Node) error {
		var nodeOffset time.Duration
		subqOffset := ng.cumulativeSubqueryOffset(path)
		switch n := node.(type) {
		case *VectorSelector:
			nodeOffset += LookbackDelta + subqOffset
			if n.Offset > 0 {
				nodeOffset += n.Offset
			}
		case *MatrixSelector:
			nodeOffset += n.Range + subqOffset
			if n.Offset > 0 {
				nodeOffset += n.Offset
			}
<<<<<<< HEAD
			if m := n.VectorSelector.(*VectorSelector).Offset + n.Range + subqOffset; m > maxOffset {
				maxOffset = m
=======
			// Include an extra LookbackDelta iff this is the argument to an
			// extended range function. Extended ranges include one extra
			// point, this is how far back we need to look for it.
			f, ok := getFunction(extractFuncFromPath(path))
			if ok && f.ExtRange {
				nodeOffset += LookbackDelta
>>>>>>> 45cf6725
			}
		}
		if maxOffset < nodeOffset {
			maxOffset = nodeOffset
		}
		return nil
	})

	mint := s.Start.Add(-maxOffset)

	querier, err := q.Querier(ctx, timestamp.FromTime(mint), timestamp.FromTime(s.End))
	if err != nil {
		return nil, nil, err
	}

	var warnings storage.Warnings

	// Whenever a MatrixSelector is evaluated this variable is set to the corresponding range.
	// The evaluation of the VectorSelector inside then evaluates the given range and unsets
	// the variable.
	var evalRange time.Duration

	Inspect(s.Expr, func(node Node, path []Node) error {
		var set storage.SeriesSet
		var wrn storage.Warnings
		params := &storage.SelectParams{
			Start: timestamp.FromTime(s.Start),
			End:   timestamp.FromTime(s.End),
			Step:  durationToInt64Millis(s.Interval),
		}

		// We need to make sure we select the timerange selected by the subquery.
		// TODO(gouthamve): cumulativeSubqueryOffset gives the sum of range and the offset
		// we can optimise it by separating out the range and offsets, and subtracting the offsets
		// from end also.
		subqOffset := ng.cumulativeSubqueryOffset(path)
		offsetMilliseconds := durationMilliseconds(subqOffset)
		params.Start = params.Start - offsetMilliseconds

		switch n := node.(type) {
		case *VectorSelector:
			if evalRange == 0 {
				params.Start = params.Start - durationMilliseconds(LookbackDelta)
			} else {
				params.Range = durationMilliseconds(evalRange)
				// For all matrix queries we want to ensure that we have (end-start) + range selected
				// this way we have `range` data before the start time
				params.Start = params.Start - durationMilliseconds(evalRange)
				evalRange = 0
			}

			params.Func = extractFuncFromPath(path)
<<<<<<< HEAD
			params.By, params.Grouping = extractGroupsFromPath(path)
=======
			// For all matrix queries we want to ensure that we have (end-start) + range selected
			// this way we have `range` data before the start time
			params.Start = params.Start - durationMilliseconds(n.Range)
			// Include an extra LookbackDelta iff this is the argument to an
			// extended range function. Extended ranges include one extra
			// point, this is how far back we need to look for it.
			f, ok := getFunction(params.Func)
			if ok && f.ExtRange {
				params.Start = params.Start - durationMilliseconds(LookbackDelta)
			}
>>>>>>> 45cf6725
			if n.Offset > 0 {
				offsetMilliseconds := durationMilliseconds(n.Offset)
				params.Start = params.Start - offsetMilliseconds
				params.End = params.End - offsetMilliseconds
			}

			set, wrn, err = querier.Select(params, n.LabelMatchers...)
			warnings = append(warnings, wrn...)
			if err != nil {
				level.Error(ng.logger).Log("msg", "error selecting series set", "err", err)
				return err
			}
			n.unexpandedSeriesSet = set

		case *MatrixSelector:
			evalRange = n.Range
		}
		return nil
	})
	return querier, warnings, err
}

// extractFuncFromPath walks up the path and searches for the first instance of
// a function or aggregation.
func extractFuncFromPath(p []Node) string {
	if len(p) == 0 {
		return ""
	}
	switch n := p[len(p)-1].(type) {
	case *AggregateExpr:
		return n.Op.String()
	case *Call:
		return n.Func.Name
	case *BinaryExpr:
		// If we hit a binary expression we terminate since we only care about functions
		// or aggregations over a single metric.
		return ""
	}
	return extractFuncFromPath(p[:len(p)-1])
}

// extractGroupsFromPath parses vector outer function and extracts grouping information if by or without was used.
func extractGroupsFromPath(p []Node) (bool, []string) {
	if len(p) == 0 {
		return false, nil
	}
	switch n := p[len(p)-1].(type) {
	case *AggregateExpr:
		return !n.Without, n.Grouping
	}
	return false, nil
}

func checkForSeriesSetExpansion(ctx context.Context, expr Expr) {
	switch e := expr.(type) {
	case *MatrixSelector:
		checkForSeriesSetExpansion(ctx, e.VectorSelector)
	case *VectorSelector:
		if e.series == nil {
			series, err := expandSeriesSet(ctx, e.unexpandedSeriesSet)
			if err != nil {
				panic(err)
			} else {
				e.series = series
			}
		}
	}
}

func expandSeriesSet(ctx context.Context, it storage.SeriesSet) (res []storage.Series, err error) {
	for it.Next() {
		select {
		case <-ctx.Done():
			return nil, ctx.Err()
		default:
		}
		res = append(res, it.At())
	}
	return res, it.Err()
}

// An evaluator evaluates given expressions over given fixed timestamps. It
// is attached to an engine through which it connects to a querier and reports
// errors. On timeout or cancellation of its context it terminates.
type evaluator struct {
	ctx context.Context

	startTimestamp int64 // Start time in milliseconds.
	endTimestamp   int64 // End time in milliseconds.
	interval       int64 // Interval in milliseconds.

	maxSamples          int
	currentSamples      int
	defaultEvalInterval int64
	logger              log.Logger
}

// errorf causes a panic with the input formatted into an error.
func (ev *evaluator) errorf(format string, args ...interface{}) {
	ev.error(errors.Errorf(format, args...))
}

// error causes a panic with the given error.
func (ev *evaluator) error(err error) {
	panic(err)
}

// recover is the handler that turns panics into returns from the top level of evaluation.
func (ev *evaluator) recover(errp *error) {
	e := recover()
	if e == nil {
		return
	}
	if err, ok := e.(runtime.Error); ok {
		// Print the stack trace but do not inhibit the running application.
		buf := make([]byte, 64<<10)
		buf = buf[:runtime.Stack(buf, false)]

		level.Error(ev.logger).Log("msg", "runtime panic in parser", "err", e, "stacktrace", string(buf))
		*errp = errors.Wrap(err, "unexpected error")
	} else {
		*errp = e.(error)
	}
}

func (ev *evaluator) Eval(expr Expr) (v Value, err error) {
	defer ev.recover(&err)
	return ev.eval(expr), nil
}

// EvalNodeHelper stores extra information and caches for evaluating a single node across steps.
type EvalNodeHelper struct {
	// Evaluation timestamp.
	ts int64
	// Vector that can be used for output.
	out Vector

	// Caches.
	// dropMetricName and label_*.
	dmn map[uint64]labels.Labels
	// signatureFunc.
	sigf map[uint64]uint64
	// funcHistogramQuantile.
	signatureToMetricWithBuckets map[uint64]*metricWithBuckets
	// label_replace.
	regex *regexp.Regexp

	// For binary vector matching.
	rightSigs    map[uint64]Sample
	matchedSigs  map[uint64]map[uint64]struct{}
	resultMetric map[uint64]labels.Labels
}

// dropMetricName is a cached version of dropMetricName.
func (enh *EvalNodeHelper) dropMetricName(l labels.Labels) labels.Labels {
	if enh.dmn == nil {
		enh.dmn = make(map[uint64]labels.Labels, len(enh.out))
	}
	h := l.Hash()
	ret, ok := enh.dmn[h]
	if ok {
		return ret
	}
	ret = dropMetricName(l)
	enh.dmn[h] = ret
	return ret
}

// signatureFunc is a cached version of signatureFunc.
func (enh *EvalNodeHelper) signatureFunc(on bool, names ...string) func(labels.Labels) uint64 {
	if enh.sigf == nil {
		enh.sigf = make(map[uint64]uint64, len(enh.out))
	}
	f := signatureFunc(on, names...)
	return func(l labels.Labels) uint64 {
		h := l.Hash()
		ret, ok := enh.sigf[h]
		if ok {
			return ret
		}
		ret = f(l)
		enh.sigf[h] = ret
		return ret
	}
}

// rangeEval evaluates the given expressions, and then for each step calls
// the given function with the values computed for each expression at that
// step.  The return value is the combination into time series of all the
// function call results.
func (ev *evaluator) rangeEval(f func([]Value, *EvalNodeHelper) Vector, exprs ...Expr) Matrix {
	numSteps := int((ev.endTimestamp-ev.startTimestamp)/ev.interval) + 1
	matrixes := make([]Matrix, len(exprs))
	origMatrixes := make([]Matrix, len(exprs))
	originalNumSamples := ev.currentSamples

	for i, e := range exprs {
		// Functions will take string arguments from the expressions, not the values.
		if e != nil && e.Type() != ValueTypeString {
			// ev.currentSamples will be updated to the correct value within the ev.eval call.
			matrixes[i] = ev.eval(e).(Matrix)

			// Keep a copy of the original point slices so that they
			// can be returned to the pool.
			origMatrixes[i] = make(Matrix, len(matrixes[i]))
			copy(origMatrixes[i], matrixes[i])
		}
	}

	vectors := make([]Vector, len(exprs)) // Input vectors for the function.
	args := make([]Value, len(exprs))     // Argument to function.
	// Create an output vector that is as big as the input matrix with
	// the most time series.
	biggestLen := 1
	for i := range exprs {
		vectors[i] = make(Vector, 0, len(matrixes[i]))
		if len(matrixes[i]) > biggestLen {
			biggestLen = len(matrixes[i])
		}
	}
	enh := &EvalNodeHelper{out: make(Vector, 0, biggestLen)}
	seriess := make(map[uint64]Series, biggestLen) // Output series by series hash.
	tempNumSamples := ev.currentSamples
	for ts := ev.startTimestamp; ts <= ev.endTimestamp; ts += ev.interval {
		if err := contextDone(ev.ctx, "expression evaluation"); err != nil {
			ev.error(err)
		}
		// Reset number of samples in memory after each timestamp.
		ev.currentSamples = tempNumSamples
		// Gather input vectors for this timestamp.
		for i := range exprs {
			vectors[i] = vectors[i][:0]
			for si, series := range matrixes[i] {
				for _, point := range series.Points {
					if point.T == ts {
						if ev.currentSamples < ev.maxSamples {
							vectors[i] = append(vectors[i], Sample{Metric: series.Metric, Point: point})
							// Move input vectors forward so we don't have to re-scan the same
							// past points at the next step.
							matrixes[i][si].Points = series.Points[1:]
							ev.currentSamples++
						} else {
							ev.error(ErrTooManySamples(env))
						}
					}
					break
				}
			}
			args[i] = vectors[i]
		}
		// Make the function call.
		enh.ts = ts
		result := f(args, enh)
		if result.ContainsSameLabelset() {
			ev.errorf("vector cannot contain metrics with the same labelset")
		}
		enh.out = result[:0] // Reuse result vector.

		ev.currentSamples += len(result)
		// When we reset currentSamples to tempNumSamples during the next iteration of the loop it also
		// needs to include the samples from the result here, as they're still in memory.
		tempNumSamples += len(result)

		if ev.currentSamples > ev.maxSamples {
			ev.error(ErrTooManySamples(env))
		}

		// If this could be an instant query, shortcut so as not to change sort order.
		if ev.endTimestamp == ev.startTimestamp {
			mat := make(Matrix, len(result))
			for i, s := range result {
				s.Point.T = ts
				mat[i] = Series{Metric: s.Metric, Points: []Point{s.Point}}
			}
			ev.currentSamples = originalNumSamples + mat.TotalSamples()
			return mat
		}

		// Add samples in output vector to output series.
		for _, sample := range result {
			h := sample.Metric.Hash()
			ss, ok := seriess[h]
			if !ok {
				ss = Series{
					Metric: sample.Metric,
					Points: getPointSlice(numSteps),
				}
			}
			sample.Point.T = ts
			ss.Points = append(ss.Points, sample.Point)
			seriess[h] = ss

		}
	}

	// Reuse the original point slices.
	for _, m := range origMatrixes {
		for _, s := range m {
			putPointSlice(s.Points)
		}
	}
	// Assemble the output matrix. By the time we get here we know we don't have too many samples.
	mat := make(Matrix, 0, len(seriess))
	for _, ss := range seriess {
		mat = append(mat, ss)
	}
	ev.currentSamples = originalNumSamples + mat.TotalSamples()
	return mat
}

// evalSubquery evaluates given SubqueryExpr and returns an equivalent
// evaluated MatrixSelector in its place. Note that the Name and LabelMatchers are not set.
func (ev *evaluator) evalSubquery(subq *SubqueryExpr) *MatrixSelector {
	val := ev.eval(subq).(Matrix)
	vs := &VectorSelector{
		Offset: subq.Offset,
		series: make([]storage.Series, 0, len(val)),
	}
	ms := &MatrixSelector{
		Range:          subq.Range,
		VectorSelector: vs,
	}
	for _, s := range val {
		vs.series = append(vs.series, NewStorageSeries(s))
	}
	return ms
}

// eval evaluates the given expression as the given AST expression node requires.
func (ev *evaluator) eval(expr Expr) Value {
	// This is the top-level evaluation method.
	// Thus, we check for timeout/cancellation here.
	if err := contextDone(ev.ctx, "expression evaluation"); err != nil {
		ev.error(err)
	}
	numSteps := int((ev.endTimestamp-ev.startTimestamp)/ev.interval) + 1

	switch e := expr.(type) {
	case *AggregateExpr:
		unwrapParenExpr(&e.Param)
		if s, ok := e.Param.(*StringLiteral); ok {
			return ev.rangeEval(func(v []Value, enh *EvalNodeHelper) Vector {
				return ev.aggregation(e.Op, e.Grouping, e.Without, s.Val, v[0].(Vector), enh)
			}, e.Expr)
		}
		return ev.rangeEval(func(v []Value, enh *EvalNodeHelper) Vector {
			var param float64
			if e.Param != nil {
				param = v[0].(Vector)[0].V
			}
			return ev.aggregation(e.Op, e.Grouping, e.Without, param, v[1].(Vector), enh)
		}, e.Param, e.Expr)

	case *Call:
		if e.Func.Name == "timestamp" {
			// Matrix evaluation always returns the evaluation time,
			// so this function needs special handling when given
			// a vector selector.
			vs, ok := e.Args[0].(*VectorSelector)
			if ok {
				return ev.rangeEval(func(v []Value, enh *EvalNodeHelper) Vector {
					return e.Func.Call([]Value{ev.vectorSelector(vs, enh.ts)}, e.Args, enh)
				})
			}
		}

		// Check if the function has a matrix argument.
		var matrixArgIndex int
		var matrixArg bool
		for i := range e.Args {
			unwrapParenExpr(&e.Args[i])
			a := e.Args[i]
			if _, ok := a.(*MatrixSelector); ok {
				matrixArgIndex = i
				matrixArg = true
				break
			}
			// SubqueryExpr can be used in place of MatrixSelector.
			if subq, ok := a.(*SubqueryExpr); ok {
				matrixArgIndex = i
				matrixArg = true
				// Replacing SubqueryExpr with MatrixSelector.
				e.Args[i] = ev.evalSubquery(subq)
				break
			}
		}
		if !matrixArg {
			// Does not have a matrix argument.
			return ev.rangeEval(func(v []Value, enh *EvalNodeHelper) Vector {
				return e.Func.Call(v, e.Args, enh)
			}, e.Args...)
		}

		inArgs := make([]Value, len(e.Args))
		// Evaluate any non-matrix arguments.
		otherArgs := make([]Matrix, len(e.Args))
		otherInArgs := make([]Vector, len(e.Args))
		for i, e := range e.Args {
			if i != matrixArgIndex {
				otherArgs[i] = ev.eval(e).(Matrix)
				otherInArgs[i] = Vector{Sample{}}
				inArgs[i] = otherInArgs[i]
			}
		}

		sel := e.Args[matrixArgIndex].(*MatrixSelector)
		selVS := sel.VectorSelector.(*VectorSelector)

		checkForSeriesSetExpansion(ev.ctx, sel)
		mat := make(Matrix, 0, len(selVS.series)) // Output matrix.
		offset := durationMilliseconds(selVS.Offset)
		selRange := durationMilliseconds(sel.Range)
		bufferRange := selRange
		stepRange := selRange
		// Include an extra LookbackDelta iff this is an extended
		// range function. Extended ranges include one extra point,
		// this is how far back we need to look for it.
		if e.Func.ExtRange {
			bufferRange += durationMilliseconds(LookbackDelta)
			stepRange += durationMilliseconds(LookbackDelta)
		}
		if stepRange > ev.interval {
			stepRange = ev.interval
		}
		// Reuse objects across steps to save memory allocations.
		points := getPointSlice(16)
		inMatrix := make(Matrix, 1)
		inArgs[matrixArgIndex] = inMatrix
		enh := &EvalNodeHelper{out: make(Vector, 0, 1)}
		// Process all the calls for one time series at a time.
<<<<<<< HEAD
		it := storage.NewBuffer(selRange)
		for i, s := range selVS.series {
=======
		it := storage.NewBuffer(bufferRange)
		for i, s := range sel.series {
>>>>>>> 45cf6725
			points = points[:0]
			it.Reset(s.Iterator())
			ss := Series{
				// For all range vector functions, the only change to the
				// output labels is dropping the metric name so just do
				// it once here.
				Metric: dropMetricName(selVS.series[i].Labels()),
				Points: getPointSlice(numSteps),
			}
			inMatrix[0].Metric = selVS.series[i].Labels()
			for ts, step := ev.startTimestamp, -1; ts <= ev.endTimestamp; ts += ev.interval {
				step++
				// Set the non-matrix arguments.
				// They are scalar, so it is safe to use the step number
				// when looking up the argument, as there will be no gaps.
				for j := range e.Args {
					if j != matrixArgIndex {
						otherInArgs[j][0].V = otherArgs[j][0].Points[step].V
					}
				}
				maxt := ts - offset
				mint := maxt - selRange
				// Evaluate the matrix selector for this series for this step.
				points = ev.matrixIterSlice(it, mint, maxt, e.Func.ExtRange, points)
				if len(points) == 0 {
					continue
				}
				inMatrix[0].Points = points
				enh.ts = ts
				// Make the function call.
				outVec := e.Func.Call(inArgs, e.Args, enh)
				enh.out = outVec[:0]
				if len(outVec) > 0 {
					ss.Points = append(ss.Points, Point{V: outVec[0].Point.V, T: ts})
				}
				// Only buffer stepRange milliseconds from the second step on.
				it.ReduceDelta(stepRange)
			}
			if len(ss.Points) > 0 {
				if ev.currentSamples < ev.maxSamples {
					mat = append(mat, ss)
					ev.currentSamples += len(ss.Points)
				} else {
					ev.error(ErrTooManySamples(env))
				}
			} else {
				putPointSlice(ss.Points)
			}
		}

		putPointSlice(points)

		// The absent_over_time function returns 0 or 1 series. So far, the matrix
		// contains multiple series. The following code will create a new series
		// with values of 1 for the timestamps where no series has value.
		if e.Func.Name == "absent_over_time" {
			steps := int(1 + (ev.endTimestamp-ev.startTimestamp)/ev.interval)
			// Iterate once to look for a complete series.
			for _, s := range mat {
				if len(s.Points) == steps {
					return Matrix{}
				}
			}

			found := map[int64]struct{}{}

			for i, s := range mat {
				for _, p := range s.Points {
					found[p.T] = struct{}{}
				}
				if i > 0 && len(found) == steps {
					return Matrix{}
				}
			}

			newp := make([]Point, 0, steps-len(found))
			for ts := ev.startTimestamp; ts <= ev.endTimestamp; ts += ev.interval {
				if _, ok := found[ts]; !ok {
					newp = append(newp, Point{T: ts, V: 1})
				}
			}

			return Matrix{
				Series{
					Metric: createLabelsForAbsentFunction(e.Args[0]),
					Points: newp,
				},
			}
		}

		if mat.ContainsSameLabelset() {
			ev.errorf("vector cannot contain metrics with the same labelset")
		}

		return mat

	case *ParenExpr:
		return ev.eval(e.Expr)

	case *UnaryExpr:
		mat := ev.eval(e.Expr).(Matrix)
		if e.Op == SUB {
			for i := range mat {
				mat[i].Metric = dropMetricName(mat[i].Metric)
				for j := range mat[i].Points {
					mat[i].Points[j].V = -mat[i].Points[j].V
				}
			}
			if mat.ContainsSameLabelset() {
				ev.errorf("vector cannot contain metrics with the same labelset")
			}
		}
		return mat

	case *BinaryExpr:
		switch lt, rt := e.LHS.Type(), e.RHS.Type(); {
		case lt == ValueTypeScalar && rt == ValueTypeScalar:
			return ev.rangeEval(func(v []Value, enh *EvalNodeHelper) Vector {
				val := scalarBinop(e.Op, v[0].(Vector)[0].Point.V, v[1].(Vector)[0].Point.V)
				return append(enh.out, Sample{Point: Point{V: val}})
			}, e.LHS, e.RHS)
		case lt == ValueTypeVector && rt == ValueTypeVector:
			switch e.Op {
			case LAND:
				return ev.rangeEval(func(v []Value, enh *EvalNodeHelper) Vector {
					return ev.VectorAnd(v[0].(Vector), v[1].(Vector), e.VectorMatching, enh)
				}, e.LHS, e.RHS)
			case LOR:
				return ev.rangeEval(func(v []Value, enh *EvalNodeHelper) Vector {
					return ev.VectorOr(v[0].(Vector), v[1].(Vector), e.VectorMatching, enh)
				}, e.LHS, e.RHS)
			case LUNLESS:
				return ev.rangeEval(func(v []Value, enh *EvalNodeHelper) Vector {
					return ev.VectorUnless(v[0].(Vector), v[1].(Vector), e.VectorMatching, enh)
				}, e.LHS, e.RHS)
			default:
				return ev.rangeEval(func(v []Value, enh *EvalNodeHelper) Vector {
					return ev.VectorBinop(e.Op, v[0].(Vector), v[1].(Vector), e.VectorMatching, e.ReturnBool, enh)
				}, e.LHS, e.RHS)
			}

		case lt == ValueTypeVector && rt == ValueTypeScalar:
			return ev.rangeEval(func(v []Value, enh *EvalNodeHelper) Vector {
				return ev.VectorscalarBinop(e.Op, v[0].(Vector), Scalar{V: v[1].(Vector)[0].Point.V}, false, e.ReturnBool, enh)
			}, e.LHS, e.RHS)

		case lt == ValueTypeScalar && rt == ValueTypeVector:
			return ev.rangeEval(func(v []Value, enh *EvalNodeHelper) Vector {
				return ev.VectorscalarBinop(e.Op, v[1].(Vector), Scalar{V: v[0].(Vector)[0].Point.V}, true, e.ReturnBool, enh)
			}, e.LHS, e.RHS)
		}

	case *NumberLiteral:
		return ev.rangeEval(func(v []Value, enh *EvalNodeHelper) Vector {
			return append(enh.out, Sample{Point: Point{V: e.Val}})
		})

	case *VectorSelector:
		checkForSeriesSetExpansion(ev.ctx, e)
		mat := make(Matrix, 0, len(e.series))
		it := storage.NewBuffer(durationMilliseconds(LookbackDelta))
		for i, s := range e.series {
			it.Reset(s.Iterator())
			ss := Series{
				Metric: e.series[i].Labels(),
				Points: getPointSlice(numSteps),
			}

			for ts := ev.startTimestamp; ts <= ev.endTimestamp; ts += ev.interval {
				_, v, ok := ev.vectorSelectorSingle(it, e, ts)
				if ok {
					if ev.currentSamples < ev.maxSamples {
						ss.Points = append(ss.Points, Point{V: v, T: ts})
						ev.currentSamples++
					} else {
						ev.error(ErrTooManySamples(env))
					}
				}
			}

			if len(ss.Points) > 0 {
				mat = append(mat, ss)
			} else {
				putPointSlice(ss.Points)
			}

		}
		return mat

	case *MatrixSelector:
		if ev.startTimestamp != ev.endTimestamp {
			panic(errors.New("cannot do range evaluation of matrix selector"))
		}
		return ev.matrixSelector(e)

	case *SubqueryExpr:
		offsetMillis := durationToInt64Millis(e.Offset)
		rangeMillis := durationToInt64Millis(e.Range)
		newEv := &evaluator{
			endTimestamp:        ev.endTimestamp - offsetMillis,
			interval:            ev.defaultEvalInterval,
			ctx:                 ev.ctx,
			currentSamples:      ev.currentSamples,
			maxSamples:          ev.maxSamples,
			defaultEvalInterval: ev.defaultEvalInterval,
			logger:              ev.logger,
		}

		if e.Step != 0 {
			newEv.interval = durationToInt64Millis(e.Step)
		}

		// Start with the first timestamp after (ev.startTimestamp - offset - range)
		// that is aligned with the step (multiple of 'newEv.interval').
		newEv.startTimestamp = newEv.interval * ((ev.startTimestamp - offsetMillis - rangeMillis) / newEv.interval)
		if newEv.startTimestamp < (ev.startTimestamp - offsetMillis - rangeMillis) {
			newEv.startTimestamp += newEv.interval
		}

		res := newEv.eval(e.Expr)
		ev.currentSamples = newEv.currentSamples
		return res
	case *StringLiteral:
		return String{V: e.Val, T: ev.startTimestamp}
	}

	panic(errors.Errorf("unhandled expression of type: %T", expr))
}

func durationToInt64Millis(d time.Duration) int64 {
	return int64(d / time.Millisecond)
}

// vectorSelector evaluates a *VectorSelector expression.
func (ev *evaluator) vectorSelector(node *VectorSelector, ts int64) Vector {
	checkForSeriesSetExpansion(ev.ctx, node)

	var (
		vec = make(Vector, 0, len(node.series))
	)

	it := storage.NewBuffer(durationMilliseconds(LookbackDelta))
	for i, s := range node.series {
		it.Reset(s.Iterator())

		t, v, ok := ev.vectorSelectorSingle(it, node, ts)
		if ok {
			vec = append(vec, Sample{
				Metric: node.series[i].Labels(),
				Point:  Point{V: v, T: t},
			})
			ev.currentSamples++
		}

		if ev.currentSamples >= ev.maxSamples {
			ev.error(ErrTooManySamples(env))
		}
	}
	return vec
}

// vectorSelectorSingle evaluates a instant vector for the iterator of one time series.
func (ev *evaluator) vectorSelectorSingle(it *storage.BufferedSeriesIterator, node *VectorSelector, ts int64) (int64, float64, bool) {
	refTime := ts - durationMilliseconds(node.Offset)
	var t int64
	var v float64

	ok := it.Seek(refTime)
	if !ok {
		if it.Err() != nil {
			ev.error(it.Err())
		}
	}

	if ok {
		t, v = it.Values()
	}

	if !ok || t > refTime {
		t, v, ok = it.PeekBack(1)
		if !ok || t < refTime-durationMilliseconds(LookbackDelta) {
			return 0, 0, false
		}
	}
	if value.IsStaleNaN(v) {
		return 0, 0, false
	}
	return t, v, true
}

var pointPool = sync.Pool{}

func getPointSlice(sz int) []Point {
	p := pointPool.Get()
	if p != nil {
		return p.([]Point)
	}
	return make([]Point, 0, sz)
}

func putPointSlice(p []Point) {
	//lint:ignore SA6002 relax staticcheck verification.
	pointPool.Put(p[:0])
}

// matrixSelector evaluates a *MatrixSelector expression.
func (ev *evaluator) matrixSelector(node *MatrixSelector) Matrix {
	checkForSeriesSetExpansion(ev.ctx, node)

	vs := node.VectorSelector.(*VectorSelector)

	var (
		offset = durationMilliseconds(vs.Offset)
		maxt   = ev.startTimestamp - offset
		mint   = maxt - durationMilliseconds(node.Range)
		matrix = make(Matrix, 0, len(vs.series))
	)

	it := storage.NewBuffer(durationMilliseconds(node.Range))
	series := vs.series

	for i, s := range series {
		if err := contextDone(ev.ctx, "expression evaluation"); err != nil {
			ev.error(err)
		}
		it.Reset(s.Iterator())
		ss := Series{
			Metric: series[i].Labels(),
		}

		ss.Points = ev.matrixIterSlice(it, mint, maxt, false, getPointSlice(16))

		if len(ss.Points) > 0 {
			matrix = append(matrix, ss)
		} else {
			putPointSlice(ss.Points)
		}
	}
	return matrix
}

// matrixIterSlice populates a matrix vector covering the requested range for a
// single time series, with points retrieved from an iterator.
//
// As an optimization, the matrix vector may already contain points of the same
// time series from the evaluation of an earlier step (with lower mint and maxt
// values). Any such points falling before mint (except the last, when extRange
// is true) are discarded; points that fall into the [mint, maxt] range are
// retained; only points with later timestamps are populated from the iterator.
func (ev *evaluator) matrixIterSlice(it *storage.BufferedSeriesIterator, mint, maxt int64, extRange bool, out []Point) []Point {
	extMint := mint - durationMilliseconds(LookbackDelta)
	if len(out) > 0 && (out[len(out)-1].T >= mint || (extRange && out[len(out)-1].T >= extMint)) {
		// There is an overlap between previous and current ranges, retain common
		// points. In most such cases:
		//   (a) the overlap is significantly larger than the eval step; and/or
		//   (b) the number of samples is relatively small.
		// so a linear search will be as fast as a binary search.
		var drop int
		if !extRange {
			for drop = 0; out[drop].T < mint; drop++ {
			}
			// Only append points with timestamps after the last timestamp we have.
			mint = out[len(out)-1].T + 1
		} else {
			// This is an argument to an extended range function, first go past mint.
			for drop = 0; drop < len(out) && out[drop].T <= mint; drop++ {
			}
			// Then, go back one sample if within LookbackDelta of mint.
			if drop > 0 && out[drop-1].T >= extMint {
				drop--
			}
			if out[len(out)-1].T >= mint {
				// Only append points with timestamps after the last timestamp we have.
				mint = out[len(out)-1].T + 1
			}
		}
		copy(out, out[drop:])
		out = out[:len(out)-drop]
	} else {
		out = out[:0]
	}

	ok := it.Seek(maxt)
	if !ok {
		if it.Err() != nil {
			ev.error(it.Err())
		}
	}

	buf := it.Buffer()
	appendedPointBeforeMint := len(out) > 0
	for buf.Next() {
		t, v := buf.At()
		if value.IsStaleNaN(v) {
			continue
		}
		if !extRange {
			// Values in the buffer are guaranteed to be smaller than maxt.
			if t >= mint {
				if ev.currentSamples >= ev.maxSamples {
					ev.error(ErrTooManySamples(env))
				}
				out = append(out, Point{T: t, V: v})
				ev.currentSamples++
			}
		} else {
			// This is the argument to an extended range function: if any point
			// exists at or before range start, add it and then keep replacing
			// it with later points while not yet (strictly) inside the range.
			if t > mint || !appendedPointBeforeMint {
				if ev.currentSamples >= ev.maxSamples {
					ev.error(ErrTooManySamples(env))
				}
				out = append(out, Point{T: t, V: v})
				ev.currentSamples++
				appendedPointBeforeMint = true
			} else {
				out[len(out)-1] = Point{T: t, V: v}
			}
		}
	}
	// The seeked sample might also be in the range.
	if ok {
		t, v := it.Values()
		if t == maxt && !value.IsStaleNaN(v) {
			if ev.currentSamples >= ev.maxSamples {
				ev.error(ErrTooManySamples(env))
			}
			out = append(out, Point{T: t, V: v})
			ev.currentSamples++
		}
	}
	return out
}

func (ev *evaluator) VectorAnd(lhs, rhs Vector, matching *VectorMatching, enh *EvalNodeHelper) Vector {
	if matching.Card != CardManyToMany {
		panic("set operations must only use many-to-many matching")
	}
	sigf := enh.signatureFunc(matching.On, matching.MatchingLabels...)

	// The set of signatures for the right-hand side Vector.
	rightSigs := map[uint64]struct{}{}
	// Add all rhs samples to a map so we can easily find matches later.
	for _, rs := range rhs {
		rightSigs[sigf(rs.Metric)] = struct{}{}
	}

	for _, ls := range lhs {
		// If there's a matching entry in the right-hand side Vector, add the sample.
		if _, ok := rightSigs[sigf(ls.Metric)]; ok {
			enh.out = append(enh.out, ls)
		}
	}
	return enh.out
}

func (ev *evaluator) VectorOr(lhs, rhs Vector, matching *VectorMatching, enh *EvalNodeHelper) Vector {
	if matching.Card != CardManyToMany {
		panic("set operations must only use many-to-many matching")
	}
	sigf := enh.signatureFunc(matching.On, matching.MatchingLabels...)

	leftSigs := map[uint64]struct{}{}
	// Add everything from the left-hand-side Vector.
	for _, ls := range lhs {
		leftSigs[sigf(ls.Metric)] = struct{}{}
		enh.out = append(enh.out, ls)
	}
	// Add all right-hand side elements which have not been added from the left-hand side.
	for _, rs := range rhs {
		if _, ok := leftSigs[sigf(rs.Metric)]; !ok {
			enh.out = append(enh.out, rs)
		}
	}
	return enh.out
}

func (ev *evaluator) VectorUnless(lhs, rhs Vector, matching *VectorMatching, enh *EvalNodeHelper) Vector {
	if matching.Card != CardManyToMany {
		panic("set operations must only use many-to-many matching")
	}
	sigf := enh.signatureFunc(matching.On, matching.MatchingLabels...)

	rightSigs := map[uint64]struct{}{}
	for _, rs := range rhs {
		rightSigs[sigf(rs.Metric)] = struct{}{}
	}

	for _, ls := range lhs {
		if _, ok := rightSigs[sigf(ls.Metric)]; !ok {
			enh.out = append(enh.out, ls)
		}
	}
	return enh.out
}

// VectorBinop evaluates a binary operation between two Vectors, excluding set operators.
func (ev *evaluator) VectorBinop(op ItemType, lhs, rhs Vector, matching *VectorMatching, returnBool bool, enh *EvalNodeHelper) Vector {
	if matching.Card == CardManyToMany {
		panic("many-to-many only allowed for set operators")
	}
	sigf := enh.signatureFunc(matching.On, matching.MatchingLabels...)

	// The control flow below handles one-to-one or many-to-one matching.
	// For one-to-many, swap sidedness and account for the swap when calculating
	// values.
	if matching.Card == CardOneToMany {
		lhs, rhs = rhs, lhs
	}

	// All samples from the rhs hashed by the matching label/values.
	if enh.rightSigs == nil {
		enh.rightSigs = make(map[uint64]Sample, len(enh.out))
	} else {
		for k := range enh.rightSigs {
			delete(enh.rightSigs, k)
		}
	}
	rightSigs := enh.rightSigs

	// Add all rhs samples to a map so we can easily find matches later.
	for _, rs := range rhs {
		sig := sigf(rs.Metric)
		// The rhs is guaranteed to be the 'one' side. Having multiple samples
		// with the same signature means that the matching is many-to-many.
		if duplSample, found := rightSigs[sig]; found {
			// oneSide represents which side of the vector represents the 'one' in the many-to-one relationship.
			oneSide := "right"
			if matching.Card == CardOneToMany {
				oneSide = "left"
			}
			matchedLabels := rs.Metric.MatchLabels(matching.On, matching.MatchingLabels...)
			// Many-to-many matching not allowed.
			ev.errorf("found duplicate series for the match group %s on the %s hand-side of the operation: [%s, %s]"+
				";many-to-many matching not allowed: matching labels must be unique on one side", matchedLabels.String(), oneSide, rs.Metric.String(), duplSample.Metric.String())
		}
		rightSigs[sig] = rs
	}

	// Tracks the match-signature. For one-to-one operations the value is nil. For many-to-one
	// the value is a set of signatures to detect duplicated result elements.
	if enh.matchedSigs == nil {
		enh.matchedSigs = make(map[uint64]map[uint64]struct{}, len(rightSigs))
	} else {
		for k := range enh.matchedSigs {
			delete(enh.matchedSigs, k)
		}
	}
	matchedSigs := enh.matchedSigs

	// For all lhs samples find a respective rhs sample and perform
	// the binary operation.
	for _, ls := range lhs {
		sig := sigf(ls.Metric)

		rs, found := rightSigs[sig] // Look for a match in the rhs Vector.
		if !found {
			continue
		}

		// Account for potentially swapped sidedness.
		vl, vr := ls.V, rs.V
		if matching.Card == CardOneToMany {
			vl, vr = vr, vl
		}
		value, keep := vectorElemBinop(op, vl, vr)
		if returnBool {
			if keep {
				value = 1.0
			} else {
				value = 0.0
			}
		} else if !keep {
			continue
		}
		metric := resultMetric(ls.Metric, rs.Metric, op, matching, enh)

		insertedSigs, exists := matchedSigs[sig]
		if matching.Card == CardOneToOne {
			if exists {
				ev.errorf("multiple matches for labels: many-to-one matching must be explicit (group_left/group_right)")
			}
			matchedSigs[sig] = nil // Set existence to true.
		} else {
			// In many-to-one matching the grouping labels have to ensure a unique metric
			// for the result Vector. Check whether those labels have already been added for
			// the same matching labels.
			insertSig := metric.Hash()

			if !exists {
				insertedSigs = map[uint64]struct{}{}
				matchedSigs[sig] = insertedSigs
			} else if _, duplicate := insertedSigs[insertSig]; duplicate {
				ev.errorf("multiple matches for labels: grouping labels must ensure unique matches")
			}
			insertedSigs[insertSig] = struct{}{}
		}

		enh.out = append(enh.out, Sample{
			Metric: metric,
			Point:  Point{V: value},
		})
	}
	return enh.out
}

// signatureFunc returns a function that calculates the signature for a metric
// ignoring the provided labels. If on, then the given labels are only used instead.
func signatureFunc(on bool, names ...string) func(labels.Labels) uint64 {
	sort.Strings(names)
	if on {
		return func(lset labels.Labels) uint64 {
			h, _ := lset.HashForLabels(make([]byte, 0, 1024), names...)
			return h
		}
	}
	return func(lset labels.Labels) uint64 {
		h, _ := lset.HashWithoutLabels(make([]byte, 0, 1024), names...)
		return h
	}
}

// resultMetric returns the metric for the given sample(s) based on the Vector
// binary operation and the matching options.
func resultMetric(lhs, rhs labels.Labels, op ItemType, matching *VectorMatching, enh *EvalNodeHelper) labels.Labels {
	if enh.resultMetric == nil {
		enh.resultMetric = make(map[uint64]labels.Labels, len(enh.out))
	}
	// op and matching are always the same for a given node, so
	// there's no need to include them in the hash key.
	// If the lhs and rhs are the same then the xor would be 0,
	// so add in one side to protect against that.
	lh := lhs.Hash()
	h := (lh ^ rhs.Hash()) + lh
	if ret, ok := enh.resultMetric[h]; ok {
		return ret
	}

	lb := labels.NewBuilder(lhs)

	if shouldDropMetricName(op) {
		lb.Del(labels.MetricName)
	}

	if matching.Card == CardOneToOne {
		if matching.On {
		Outer:
			for _, l := range lhs {
				for _, n := range matching.MatchingLabels {
					if l.Name == n {
						continue Outer
					}
				}
				lb.Del(l.Name)
			}
		} else {
			lb.Del(matching.MatchingLabels...)
		}
	}
	for _, ln := range matching.Include {
		// Included labels from the `group_x` modifier are taken from the "one"-side.
		if v := rhs.Get(ln); v != "" {
			lb.Set(ln, v)
		} else {
			lb.Del(ln)
		}
	}

	ret := lb.Labels()
	enh.resultMetric[h] = ret
	return ret
}

// VectorscalarBinop evaluates a binary operation between a Vector and a Scalar.
func (ev *evaluator) VectorscalarBinop(op ItemType, lhs Vector, rhs Scalar, swap, returnBool bool, enh *EvalNodeHelper) Vector {
	for _, lhsSample := range lhs {
		lv, rv := lhsSample.V, rhs.V
		// lhs always contains the Vector. If the original position was different
		// swap for calculating the value.
		if swap {
			lv, rv = rv, lv
		}
		value, keep := vectorElemBinop(op, lv, rv)
		// Catch cases where the scalar is the LHS in a scalar-vector comparison operation.
		// We want to always keep the vector element value as the output value, even if it's on the RHS.
		if op.isComparisonOperator() && swap {
			value = rv
		}
		if returnBool {
			if keep {
				value = 1.0
			} else {
				value = 0.0
			}
			keep = true
		}
		if keep {
			lhsSample.V = value
			if shouldDropMetricName(op) || returnBool {
				lhsSample.Metric = enh.dropMetricName(lhsSample.Metric)
			}
			enh.out = append(enh.out, lhsSample)
		}
	}
	return enh.out
}

func dropMetricName(l labels.Labels) labels.Labels {
	return labels.NewBuilder(l).Del(labels.MetricName).Labels()
}

// scalarBinop evaluates a binary operation between two Scalars.
func scalarBinop(op ItemType, lhs, rhs float64) float64 {
	switch op {
	case ADD:
		return lhs + rhs
	case SUB:
		return lhs - rhs
	case MUL:
		return lhs * rhs
	case DIV:
		return lhs / rhs
	case POW:
		return math.Pow(lhs, rhs)
	case MOD:
		return math.Mod(lhs, rhs)
	case EQL:
		return btos(lhs == rhs)
	case NEQ:
		return btos(lhs != rhs)
	case GTR:
		return btos(lhs > rhs)
	case LSS:
		return btos(lhs < rhs)
	case GTE:
		return btos(lhs >= rhs)
	case LTE:
		return btos(lhs <= rhs)
	}
	panic(errors.Errorf("operator %q not allowed for Scalar operations", op))
}

// vectorElemBinop evaluates a binary operation between two Vector elements.
func vectorElemBinop(op ItemType, lhs, rhs float64) (float64, bool) {
	switch op {
	case ADD:
		return lhs + rhs, true
	case SUB:
		return lhs - rhs, true
	case MUL:
		return lhs * rhs, true
	case DIV:
		return lhs / rhs, true
	case POW:
		return math.Pow(lhs, rhs), true
	case MOD:
		return math.Mod(lhs, rhs), true
	case EQL:
		return lhs, lhs == rhs
	case NEQ:
		return lhs, lhs != rhs
	case GTR:
		return lhs, lhs > rhs
	case LSS:
		return lhs, lhs < rhs
	case GTE:
		return lhs, lhs >= rhs
	case LTE:
		return lhs, lhs <= rhs
	}
	panic(errors.Errorf("operator %q not allowed for operations between Vectors", op))
}

type groupedAggregation struct {
	labels      labels.Labels
	value       float64
	mean        float64
	groupCount  int
	heap        vectorByValueHeap
	reverseHeap vectorByReverseValueHeap
}

// aggregation evaluates an aggregation operation on a Vector.
func (ev *evaluator) aggregation(op ItemType, grouping []string, without bool, param interface{}, vec Vector, enh *EvalNodeHelper) Vector {

	result := map[uint64]*groupedAggregation{}
	var k int64
	if op == TOPK || op == BOTTOMK {
		f := param.(float64)
		if !convertibleToInt64(f) {
			ev.errorf("Scalar value %v overflows int64", f)
		}
		k = int64(f)
		if k < 1 {
			return Vector{}
		}
	}
	var q float64
	if op == QUANTILE {
		q = param.(float64)
	}
	var valueLabel string
	if op == COUNT_VALUES {
		valueLabel = param.(string)
		if !model.LabelName(valueLabel).IsValid() {
			ev.errorf("invalid label name %q", valueLabel)
		}
		if !without {
			grouping = append(grouping, valueLabel)
		}
	}

	sort.Strings(grouping)
	lb := labels.NewBuilder(nil)
	buf := make([]byte, 0, 1024)
	for _, s := range vec {
		metric := s.Metric

		if op == COUNT_VALUES {
			lb.Reset(metric)
			lb.Set(valueLabel, strconv.FormatFloat(s.V, 'f', -1, 64))
			metric = lb.Labels()
		}

		var (
			groupingKey uint64
		)
		if without {
			groupingKey, buf = metric.HashWithoutLabels(buf, grouping...)
		} else {
			groupingKey, buf = metric.HashForLabels(buf, grouping...)
		}

		group, ok := result[groupingKey]
		// Add a new group if it doesn't exist.
		if !ok {
			var m labels.Labels

			if without {
				lb.Reset(metric)
				lb.Del(grouping...)
				lb.Del(labels.MetricName)
				m = lb.Labels()
			} else {
				m = make(labels.Labels, 0, len(grouping))
				for _, l := range metric {
					for _, n := range grouping {
						if l.Name == n {
							m = append(m, l)
							break
						}
					}
				}
				sort.Sort(m)
			}
			result[groupingKey] = &groupedAggregation{
				labels:     m,
				value:      s.V,
				mean:       s.V,
				groupCount: 1,
			}
			inputVecLen := int64(len(vec))
			resultSize := k
			if k > inputVecLen {
				resultSize = inputVecLen
			}
			if op == STDVAR || op == STDDEV {
				result[groupingKey].value = 0.0
			} else if op == TOPK || op == QUANTILE {
				result[groupingKey].heap = make(vectorByValueHeap, 0, resultSize)
				heap.Push(&result[groupingKey].heap, &Sample{
					Point:  Point{V: s.V},
					Metric: s.Metric,
				})
			} else if op == BOTTOMK {
				result[groupingKey].reverseHeap = make(vectorByReverseValueHeap, 0, resultSize)
				heap.Push(&result[groupingKey].reverseHeap, &Sample{
					Point:  Point{V: s.V},
					Metric: s.Metric,
				})
			}
			continue
		}

		switch op {
		case SUM:
			group.value += s.V

		case AVG:
			group.groupCount++
			group.mean += (s.V - group.mean) / float64(group.groupCount)

		case MAX:
			if group.value < s.V || math.IsNaN(group.value) {
				group.value = s.V
			}

		case MIN:
			if group.value > s.V || math.IsNaN(group.value) {
				group.value = s.V
			}

		case COUNT, COUNT_VALUES:
			group.groupCount++

		case STDVAR, STDDEV:
			group.groupCount++
			delta := s.V - group.mean
			group.mean += delta / float64(group.groupCount)
			group.value += delta * (s.V - group.mean)

		case TOPK:
			if int64(len(group.heap)) < k || group.heap[0].V < s.V || math.IsNaN(group.heap[0].V) {
				if int64(len(group.heap)) == k {
					heap.Pop(&group.heap)
				}
				heap.Push(&group.heap, &Sample{
					Point:  Point{V: s.V},
					Metric: s.Metric,
				})
			}

		case BOTTOMK:
			if int64(len(group.reverseHeap)) < k || group.reverseHeap[0].V > s.V || math.IsNaN(group.reverseHeap[0].V) {
				if int64(len(group.reverseHeap)) == k {
					heap.Pop(&group.reverseHeap)
				}
				heap.Push(&group.reverseHeap, &Sample{
					Point:  Point{V: s.V},
					Metric: s.Metric,
				})
			}

		case QUANTILE:
			group.heap = append(group.heap, s)

		default:
			panic(errors.Errorf("expected aggregation operator but got %q", op))
		}
	}

	// Construct the result Vector from the aggregated groups.
	for _, aggr := range result {
		switch op {
		case AVG:
			aggr.value = aggr.mean

		case COUNT, COUNT_VALUES:
			aggr.value = float64(aggr.groupCount)

		case STDVAR:
			aggr.value = aggr.value / float64(aggr.groupCount)

		case STDDEV:
			aggr.value = math.Sqrt(aggr.value / float64(aggr.groupCount))

		case TOPK:
			// The heap keeps the lowest value on top, so reverse it.
			sort.Sort(sort.Reverse(aggr.heap))
			for _, v := range aggr.heap {
				enh.out = append(enh.out, Sample{
					Metric: v.Metric,
					Point:  Point{V: v.V},
				})
			}
			continue // Bypass default append.

		case BOTTOMK:
			// The heap keeps the lowest value on top, so reverse it.
			sort.Sort(sort.Reverse(aggr.reverseHeap))
			for _, v := range aggr.reverseHeap {
				enh.out = append(enh.out, Sample{
					Metric: v.Metric,
					Point:  Point{V: v.V},
				})
			}
			continue // Bypass default append.

		case QUANTILE:
			aggr.value = quantile(q, aggr.heap)

		default:
			// For other aggregations, we already have the right value.
		}

		enh.out = append(enh.out, Sample{
			Metric: aggr.labels,
			Point:  Point{V: aggr.value},
		})
	}
	return enh.out
}

// btos returns 1 if b is true, 0 otherwise.
func btos(b bool) float64 {
	if b {
		return 1
	}
	return 0
}

// shouldDropMetricName returns whether the metric name should be dropped in the
// result of the op operation.
func shouldDropMetricName(op ItemType) bool {
	switch op {
	case ADD, SUB, DIV, MUL, POW, MOD:
		return true
	default:
		return false
	}
}

// NewOriginContext returns a new context with data about the origin attached.
func NewOriginContext(ctx context.Context, data map[string]interface{}) context.Context {
	return context.WithValue(ctx, queryOrigin, data)
}

// documentedType returns the internal type to the equivalent
// user facing terminology as defined in the documentation.
func documentedType(t ValueType) string {
	switch t {
	case "vector":
		return "instant vector"
	case "matrix":
		return "range vector"
	default:
		return string(t)
	}
}

func formatDate(t time.Time) string {
	return t.UTC().Format("2006-01-02T15:04:05.000Z07:00")
}

// unwrapParenExpr does the AST equivalent of removing parentheses around a expression.
func unwrapParenExpr(e *Expr) {
	for {
		if p, ok := (*e).(*ParenExpr); ok {
			*e = p.Expr
		} else {
			break
		}
	}
}<|MERGE_RESOLUTION|>--- conflicted
+++ resolved
@@ -635,20 +635,15 @@
 			}
 		case *MatrixSelector:
 			nodeOffset += n.Range + subqOffset
-			if n.Offset > 0 {
-				nodeOffset += n.Offset
-			}
-<<<<<<< HEAD
-			if m := n.VectorSelector.(*VectorSelector).Offset + n.Range + subqOffset; m > maxOffset {
-				maxOffset = m
-=======
+			if n.VectorSelector.(*VectorSelector).Offset > 0 {
+				nodeOffset += n.VectorSelector.(*VectorSelector).Offset
+			}
 			// Include an extra LookbackDelta iff this is the argument to an
 			// extended range function. Extended ranges include one extra
 			// point, this is how far back we need to look for it.
 			f, ok := getFunction(extractFuncFromPath(path))
 			if ok && f.ExtRange {
 				nodeOffset += LookbackDelta
->>>>>>> 45cf6725
 			}
 		}
 		if maxOffset < nodeOffset {
@@ -701,9 +696,23 @@
 			}
 
 			params.Func = extractFuncFromPath(path)
-<<<<<<< HEAD
 			params.By, params.Grouping = extractGroupsFromPath(path)
-=======
+			if n.Offset > 0 {
+				offsetMilliseconds := durationMilliseconds(n.Offset)
+				params.Start = params.Start - offsetMilliseconds
+				params.End = params.End - offsetMilliseconds
+			}
+
+			set, wrn, err = querier.Select(params, n.LabelMatchers...)
+			warnings = append(warnings, wrn...)
+			if err != nil {
+				level.Error(ng.logger).Log("msg", "error selecting series set", "err", err)
+				return err
+			}
+			n.unexpandedSeriesSet = set
+
+		case *MatrixSelector:
+			evalRange = n.Range
 			// For all matrix queries we want to ensure that we have (end-start) + range selected
 			// this way we have `range` data before the start time
 			params.Start = params.Start - durationMilliseconds(n.Range)
@@ -714,23 +723,6 @@
 			if ok && f.ExtRange {
 				params.Start = params.Start - durationMilliseconds(LookbackDelta)
 			}
->>>>>>> 45cf6725
-			if n.Offset > 0 {
-				offsetMilliseconds := durationMilliseconds(n.Offset)
-				params.Start = params.Start - offsetMilliseconds
-				params.End = params.End - offsetMilliseconds
-			}
-
-			set, wrn, err = querier.Select(params, n.LabelMatchers...)
-			warnings = append(warnings, wrn...)
-			if err != nil {
-				level.Error(ng.logger).Log("msg", "error selecting series set", "err", err)
-				return err
-			}
-			n.unexpandedSeriesSet = set
-
-		case *MatrixSelector:
-			evalRange = n.Range
 		}
 		return nil
 	})
@@ -1145,13 +1137,8 @@
 		inArgs[matrixArgIndex] = inMatrix
 		enh := &EvalNodeHelper{out: make(Vector, 0, 1)}
 		// Process all the calls for one time series at a time.
-<<<<<<< HEAD
-		it := storage.NewBuffer(selRange)
+		it := storage.NewBuffer(bufferRange)
 		for i, s := range selVS.series {
-=======
-		it := storage.NewBuffer(bufferRange)
-		for i, s := range sel.series {
->>>>>>> 45cf6725
 			points = points[:0]
 			it.Reset(s.Iterator())
 			ss := Series{
