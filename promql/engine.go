// Copyright 2013 The Prometheus Authors
// Licensed under the Apache License, Version 2.0 (the "License");
// you may not use this file except in compliance with the License.
// You may obtain a copy of the License at
//
// http://www.apache.org/licenses/LICENSE-2.0
//
// Unless required by applicable law or agreed to in writing, software
// distributed under the License is distributed on an "AS IS" BASIS,
// WITHOUT WARRANTIES OR CONDITIONS OF ANY KIND, either express or implied.
// See the License for the specific language governing permissions and
// limitations under the License.

package promql

import (
	"container/heap"
	"context"
	"fmt"
	"math"
	"regexp"
	"runtime"
	"sort"
	"strconv"
	"sync"
	"time"

	"github.com/go-kit/kit/log"
	"github.com/go-kit/kit/log/level"
	opentracing "github.com/opentracing/opentracing-go"
	"github.com/prometheus/client_golang/prometheus"
	"github.com/prometheus/prometheus/pkg/labels"
	"github.com/prometheus/prometheus/pkg/timestamp"
	"github.com/prometheus/prometheus/pkg/value"
	"github.com/prometheus/prometheus/storage"

	"github.com/prometheus/prometheus/util/stats"
)

const (
	namespace = "prometheus"
	subsystem = "engine"
	queryTag  = "query"

	// The largest SampleValue that can be converted to an int64 without overflow.
	maxInt64 = 9223372036854774784
	// The smallest SampleValue that can be converted to an int64 without underflow.
	minInt64 = -9223372036854775808
)

type engineMetrics struct {
	currentQueries       prometheus.Gauge
	maxConcurrentQueries prometheus.Gauge
	queryQueueTime       prometheus.Summary
	queryPrepareTime     prometheus.Summary
	queryInnerEval       prometheus.Summary
	queryResultSort      prometheus.Summary
}

// convertibleToInt64 returns true if v does not over-/underflow an int64.
func convertibleToInt64(v float64) bool {
	return v <= maxInt64 && v >= minInt64
}

type (
	// ErrQueryTimeout is returned if a query timed out during processing.
	ErrQueryTimeout string
	// ErrQueryCanceled is returned if a query was canceled during processing.
	ErrQueryCanceled string
	// ErrStorage is returned if an error was encountered in the storage layer
	// during query handling.
	ErrStorage error
)

func (e ErrQueryTimeout) Error() string  { return fmt.Sprintf("query timed out in %s", string(e)) }
func (e ErrQueryCanceled) Error() string { return fmt.Sprintf("query was canceled in %s", string(e)) }

// A Query is derived from an a raw query string and can be run against an engine
// it is associated with.
type Query interface {
	// Exec processes the query. Can only be called once.
	Exec(ctx context.Context) *Result
	// Close recovers memory used by the query result.
	Close()
	// Statement returns the parsed statement of the query.
	Statement() Statement
	// Stats returns statistics about the lifetime of the query.
	Stats() *stats.TimerGroup
	// Cancel signals that a running query execution should be aborted.
	Cancel()
}

// query implements the Query interface.
type query struct {
	// Underlying data provider.
	queryable storage.Queryable
	// The original query string.
	q string
	// Statement of the parsed query.
	stmt Statement
	// Timer stats for the query execution.
	stats *stats.TimerGroup
	// Result matrix for reuse.
	matrix Matrix
	// Cancellation function for the query.
	cancel func()

	// The engine against which the query is executed.
	ng *Engine
}

// Statement implements the Query interface.
func (q *query) Statement() Statement {
	return q.stmt
}

// Stats implements the Query interface.
func (q *query) Stats() *stats.TimerGroup {
	return q.stats
}

// Cancel implements the Query interface.
func (q *query) Cancel() {
	if q.cancel != nil {
		q.cancel()
	}
}

// Close implements the Query interface.
func (q *query) Close() {
	for _, s := range q.matrix {
		putPointSlice(s.Points)
	}
}

// Exec implements the Query interface.
func (q *query) Exec(ctx context.Context) *Result {
	if span := opentracing.SpanFromContext(ctx); span != nil {
		span.SetTag(queryTag, q.stmt.String())
	}

	res, err := q.ng.exec(ctx, q)
	return &Result{Err: err, Value: res}
}

// contextDone returns an error if the context was canceled or timed out.
func contextDone(ctx context.Context, env string) error {
	select {
	case <-ctx.Done():
		err := ctx.Err()
		switch err {
		case context.Canceled:
			return ErrQueryCanceled(env)
		case context.DeadlineExceeded:
			return ErrQueryTimeout(env)
		default:
			return err
		}
	default:
		return nil
	}
}

// Engine handles the lifetime of queries from beginning to end.
// It is connected to a querier.
type Engine struct {
	logger  log.Logger
	metrics *engineMetrics
	timeout time.Duration
	gate    *queryGate
}

// NewEngine returns a new engine.
func NewEngine(logger log.Logger, reg prometheus.Registerer, maxConcurrent int, timeout time.Duration) *Engine {
	if logger == nil {
		logger = log.NewNopLogger()
	}

	metrics := &engineMetrics{
		currentQueries: prometheus.NewGauge(prometheus.GaugeOpts{
			Namespace: namespace,
			Subsystem: subsystem,
			Name:      "queries",
			Help:      "The current number of queries being executed or waiting.",
		}),
		maxConcurrentQueries: prometheus.NewGauge(prometheus.GaugeOpts{
			Namespace: namespace,
			Subsystem: subsystem,
			Name:      "queries_concurrent_max",
			Help:      "The max number of concurrent queries.",
		}),
		queryQueueTime: prometheus.NewSummary(prometheus.SummaryOpts{
			Namespace:   namespace,
			Subsystem:   subsystem,
			Name:        "query_duration_seconds",
			Help:        "Query timings",
			ConstLabels: prometheus.Labels{"slice": "queue_time"},
		}),
		queryPrepareTime: prometheus.NewSummary(prometheus.SummaryOpts{
			Namespace:   namespace,
			Subsystem:   subsystem,
			Name:        "query_duration_seconds",
			Help:        "Query timings",
			ConstLabels: prometheus.Labels{"slice": "prepare_time"},
		}),
		queryInnerEval: prometheus.NewSummary(prometheus.SummaryOpts{
			Namespace:   namespace,
			Subsystem:   subsystem,
			Name:        "query_duration_seconds",
			Help:        "Query timings",
			ConstLabels: prometheus.Labels{"slice": "inner_eval"},
		}),
		queryResultSort: prometheus.NewSummary(prometheus.SummaryOpts{
			Namespace:   namespace,
			Subsystem:   subsystem,
			Name:        "query_duration_seconds",
			Help:        "Query timings",
			ConstLabels: prometheus.Labels{"slice": "result_sort"},
		}),
	}
	metrics.maxConcurrentQueries.Set(float64(maxConcurrent))

	if reg != nil {
		reg.MustRegister(
			metrics.currentQueries,
			metrics.maxConcurrentQueries,
			metrics.queryInnerEval,
			metrics.queryPrepareTime,
			metrics.queryResultSort,
		)
	}
	return &Engine{
		gate:    newQueryGate(maxConcurrent),
		timeout: timeout,
		logger:  logger,
		metrics: metrics,
	}
}

// NewInstantQuery returns an evaluation query for the given expression at the given time.
func (ng *Engine) NewInstantQuery(q storage.Queryable, qs string, ts time.Time) (Query, error) {
	expr, err := ParseExpr(qs)
	if err != nil {
		return nil, err
	}
	qry := ng.newQuery(q, expr, ts, ts, 0)
	qry.q = qs

	return qry, nil
}

// NewRangeQuery returns an evaluation query for the given time range and with
// the resolution set by the interval.
func (ng *Engine) NewRangeQuery(q storage.Queryable, qs string, start, end time.Time, interval time.Duration) (Query, error) {
	expr, err := ParseExpr(qs)
	if err != nil {
		return nil, err
	}
	if expr.Type() != ValueTypeVector && expr.Type() != ValueTypeScalar {
		return nil, fmt.Errorf("invalid expression type %q for range query, must be Scalar or instant Vector", documentedType(expr.Type()))
	}
	qry := ng.newQuery(q, expr, start, end, interval)
	qry.q = qs

	return qry, nil
}

func (ng *Engine) newQuery(q storage.Queryable, expr Expr, start, end time.Time, interval time.Duration) *query {
	es := &EvalStmt{
		Expr:     expr,
		Start:    start,
		End:      end,
		Interval: interval,
	}
	qry := &query{
		stmt:      es,
		ng:        ng,
		stats:     stats.NewTimerGroup(),
		queryable: q,
	}
	return qry
}

// testStmt is an internal helper statement that allows execution
// of an arbitrary function during handling. It is used to test the Engine.
type testStmt func(context.Context) error

func (testStmt) String() string { return "test statement" }
func (testStmt) stmt()          {}

func (ng *Engine) newTestQuery(f func(context.Context) error) Query {
	qry := &query{
		q:     "test statement",
		stmt:  testStmt(f),
		ng:    ng,
		stats: stats.NewTimerGroup(),
	}
	return qry
}

// exec executes the query.
//
// At this point per query only one EvalStmt is evaluated. Alert and record
// statements are not handled by the Engine.
func (ng *Engine) exec(ctx context.Context, q *query) (Value, error) {
	ng.metrics.currentQueries.Inc()
	defer ng.metrics.currentQueries.Dec()

	ctx, cancel := context.WithTimeout(ctx, ng.timeout)
	q.cancel = cancel

	execTimer := q.stats.GetTimer(stats.ExecTotalTime).Start()
	defer execTimer.Stop()
	queueTimer := q.stats.GetTimer(stats.ExecQueueTime).Start()

	if err := ng.gate.Start(ctx); err != nil {
		return nil, err
	}
	defer ng.gate.Done()

	queueTimer.Stop()
	ng.metrics.queryQueueTime.Observe(queueTimer.ElapsedTime().Seconds())

	// Cancel when execution is done or an error was raised.
	defer q.cancel()

	const env = "query execution"

	evalTimer := q.stats.GetTimer(stats.EvalTotalTime).Start()
	defer evalTimer.Stop()

	// The base context might already be canceled on the first iteration (e.g. during shutdown).
	if err := contextDone(ctx, env); err != nil {
		return nil, err
	}

	switch s := q.Statement().(type) {
	case *EvalStmt:
		return ng.execEvalStmt(ctx, q, s)
	case testStmt:
		return nil, s(ctx)
	}

	panic(fmt.Errorf("promql.Engine.exec: unhandled statement of type %T", q.Statement()))
}

func timeMilliseconds(t time.Time) int64 {
	return t.UnixNano() / int64(time.Millisecond/time.Nanosecond)
}

func durationMilliseconds(d time.Duration) int64 {
	return int64(d / (time.Millisecond / time.Nanosecond))
}

// execEvalStmt evaluates the expression of an evaluation statement for the given time range.
func (ng *Engine) execEvalStmt(ctx context.Context, query *query, s *EvalStmt) (Value, error) {
	prepareTimer := query.stats.GetTimer(stats.QueryPreparationTime).Start()
	querier, err := ng.populateSeries(ctx, query.queryable, s)
	prepareTimer.Stop()
	ng.metrics.queryPrepareTime.Observe(prepareTimer.ElapsedTime().Seconds())

	// XXX(fabxc): the querier returned by populateSeries might be instantiated
	// we must not return without closing irrespective of the error.
	// TODO: make this semantically saner.
	if querier != nil {
		defer querier.Close()
	}

	if err != nil {
		return nil, err
	}

	evalTimer := query.stats.GetTimer(stats.InnerEvalTime).Start()
	// Instant evaluation. This is executed as a range evaluation with one step.
	if s.Start == s.End && s.Interval == 0 {
		start := timeMilliseconds(s.Start)
		evaluator := &evaluator{
			startTimestamp: start,
			endTimestamp:   start,
			interval:       1,
			ctx:            ctx,
			logger:         ng.logger,
		}
		val, err := evaluator.Eval(s.Expr)
		if err != nil {
			return nil, err
		}

		evalTimer.Stop()
		ng.metrics.queryInnerEval.Observe(evalTimer.ElapsedTime().Seconds())

		mat, ok := val.(Matrix)
		if !ok {
			panic(fmt.Errorf("promql.Engine.exec: invalid expression type %q", val.Type()))
		}
		query.matrix = mat
		switch s.Expr.Type() {
		case ValueTypeVector:
			// Convert matrix with one value per series into vector.
			vector := make(Vector, len(mat))
			for i, s := range mat {
				// Point might have a different timestamp, force it to the evaluation
				// timestamp as that is when we ran the evaluation.
				vector[i] = Sample{Metric: s.Metric, Point: Point{V: s.Points[0].V, T: start}}
			}
			return vector, nil
		case ValueTypeScalar:
			return Scalar{V: mat[0].Points[0].V, T: start}, nil
		case ValueTypeMatrix:
			return mat, nil
		default:
			panic(fmt.Errorf("promql.Engine.exec: unexpected expression type %q", s.Expr.Type()))
		}

	}

	// Range evaluation.
	evaluator := &evaluator{
		startTimestamp: timeMilliseconds(s.Start),
		endTimestamp:   timeMilliseconds(s.End),
		interval:       durationMilliseconds(s.Interval),
		ctx:            ctx,
		logger:         ng.logger,
	}
	val, err := evaluator.Eval(s.Expr)
	if err != nil {
		return nil, err
	}
	evalTimer.Stop()
	ng.metrics.queryInnerEval.Observe(evalTimer.ElapsedTime().Seconds())

	mat, ok := val.(Matrix)
	if !ok {
		panic(fmt.Errorf("promql.Engine.exec: invalid expression type %q", val.Type()))
	}
	query.matrix = mat

	if err := contextDone(ctx, "expression evaluation"); err != nil {
		return nil, err
	}

	// TODO(fabxc): order ensured by storage?
	// TODO(fabxc): where to ensure metric labels are a copy from the storage internals.
	sortTimer := query.stats.GetTimer(stats.ResultSortTime).Start()
	sort.Sort(mat)
	sortTimer.Stop()

	ng.metrics.queryResultSort.Observe(sortTimer.ElapsedTime().Seconds())
	return mat, nil
}

func (ng *Engine) populateSeries(ctx context.Context, q storage.Queryable, s *EvalStmt) (storage.Querier, error) {
	var maxOffset time.Duration
<<<<<<< HEAD

	Inspect(s.Expr, func(node Node, path []Node) bool {
		var nodeOffset time.Duration
=======
	Inspect(s.Expr, func(node Node, _ []Node) error {
>>>>>>> 2bd510a6
		switch n := node.(type) {
		case *VectorSelector:
			nodeOffset += LookbackDelta
			if n.Offset > 0 {
				nodeOffset += n.Offset
			}
		case *MatrixSelector:
			nodeOffset += n.Range
			if n.Offset > 0 {
				nodeOffset += n.Offset
			}
			// Include an extra LookbackDelta iff this is the argument to an
			// extended range function. Extended ranges include one extra
			// point, this is how far back we need to look for it.
			f, ok := getFunction(extractFuncFromPath(path))
			if ok && f.ExtRange {
				nodeOffset += LookbackDelta
			}
		}
<<<<<<< HEAD
		if maxOffset < nodeOffset {
			maxOffset = nodeOffset
		}
		return true
=======
		return nil
>>>>>>> 2bd510a6
	})

	mint := s.Start.Add(-maxOffset)

	querier, err := q.Querier(ctx, timestamp.FromTime(mint), timestamp.FromTime(s.End))
	if err != nil {
		return nil, err
	}

	Inspect(s.Expr, func(node Node, path []Node) error {
		var set storage.SeriesSet
		params := &storage.SelectParams{
			Step: int64(s.Interval / time.Millisecond),
		}

		switch n := node.(type) {
		case *VectorSelector:
			params.Func = extractFuncFromPath(path)

			set, err = querier.Select(params, n.LabelMatchers...)
			if err != nil {
				level.Error(ng.logger).Log("msg", "error selecting series set", "err", err)
				return err
			}
			n.series, err = expandSeriesSet(ctx, set)
			if err != nil {
				// TODO(fabxc): use multi-error.
				level.Error(ng.logger).Log("msg", "error expanding series set", "err", err)
				return err
			}

		case *MatrixSelector:
			params.Func = extractFuncFromPath(path)

			set, err = querier.Select(params, n.LabelMatchers...)
			if err != nil {
				level.Error(ng.logger).Log("msg", "error selecting series set", "err", err)
				return err
			}
			n.series, err = expandSeriesSet(ctx, set)
			if err != nil {
				level.Error(ng.logger).Log("msg", "error expanding series set", "err", err)
				return err
			}
		}
		return nil
	})
	return querier, err
}

// extractFuncFromPath walks up the path and searches for the first instance of
// a function or aggregation.
func extractFuncFromPath(p []Node) string {
	if len(p) == 0 {
		return ""
	}
	switch n := p[len(p)-1].(type) {
	case *AggregateExpr:
		return n.Op.String()
	case *Call:
		return n.Func.Name
	case *BinaryExpr:
		// If we hit a binary expression we terminate since we only care about functions
		// or aggregations over a single metric.
		return ""
	}
	return extractFuncFromPath(p[:len(p)-1])
}

func expandSeriesSet(ctx context.Context, it storage.SeriesSet) (res []storage.Series, err error) {
	for it.Next() {
		select {
		case <-ctx.Done():
			return nil, ctx.Err()
		default:
		}
		res = append(res, it.At())
	}
	return res, it.Err()
}

// An evaluator evaluates given expressions over given fixed timestamps. It
// is attached to an engine through which it connects to a querier and reports
// errors. On timeout or cancellation of its context it terminates.
type evaluator struct {
	ctx context.Context

	startTimestamp int64 // Start time in milliseconds.

	endTimestamp int64 // End time in milliseconds.
	interval     int64 // Interval in milliseconds.

	logger log.Logger
}

// errorf causes a panic with the input formatted into an error.
func (ev *evaluator) errorf(format string, args ...interface{}) {
	ev.error(fmt.Errorf(format, args...))
}

// error causes a panic with the given error.
func (ev *evaluator) error(err error) {
	panic(err)
}

// recover is the handler that turns panics into returns from the top level of evaluation.
func (ev *evaluator) recover(errp *error) {
	e := recover()
	if e == nil {
		return
	}
	if err, ok := e.(runtime.Error); ok {
		// Print the stack trace but do not inhibit the running application.
		buf := make([]byte, 64<<10)
		buf = buf[:runtime.Stack(buf, false)]

		level.Error(ev.logger).Log("msg", "runtime panic in parser", "err", e, "stacktrace", string(buf))
		*errp = fmt.Errorf("unexpected error: %s", err)
	} else {
		*errp = e.(error)
	}
}

func (ev *evaluator) Eval(expr Expr) (v Value, err error) {
	defer ev.recover(&err)
	return ev.eval(expr), nil
}

// Extra information and caches for evaluating a single node across steps.
type EvalNodeHelper struct {
	// Evaluation timestamp.
	ts int64
	// Vector that can be used for output.
	out Vector

	// Caches.
	// dropMetricName and label_*.
	dmn map[uint64]labels.Labels
	// signatureFunc.
	sigf map[uint64]uint64
	// funcHistogramQuantile.
	signatureToMetricWithBuckets map[uint64]*metricWithBuckets
	// label_replace.
	regex *regexp.Regexp

	// For binary vector matching.
	rightSigs    map[uint64]Sample
	matchedSigs  map[uint64]map[uint64]struct{}
	resultMetric map[uint64]labels.Labels
}

// dropMetricName is a cached version of dropMetricName.
func (enh *EvalNodeHelper) dropMetricName(l labels.Labels) labels.Labels {
	if enh.dmn == nil {
		enh.dmn = make(map[uint64]labels.Labels, len(enh.out))
	}
	h := l.Hash()
	ret, ok := enh.dmn[h]
	if ok {
		return ret
	}
	ret = dropMetricName(l)
	enh.dmn[h] = ret
	return ret
}

// signatureFunc is a cached version of signatureFunc.
func (enh *EvalNodeHelper) signatureFunc(on bool, names ...string) func(labels.Labels) uint64 {
	if enh.sigf == nil {
		enh.sigf = make(map[uint64]uint64, len(enh.out))
	}
	f := signatureFunc(on, names...)
	return func(l labels.Labels) uint64 {
		h := l.Hash()
		ret, ok := enh.sigf[h]
		if ok {
			return ret
		}
		ret = f(l)
		enh.sigf[h] = ret
		return ret
	}
}

// rangeEval evaluates the given expressions, and then for each step calls
// the given function with the values computed for each expression at that
// step.  The return value is the combination into time series of  of all the
// function call results.
func (ev *evaluator) rangeEval(f func([]Value, *EvalNodeHelper) Vector, exprs ...Expr) Matrix {
	numSteps := int((ev.endTimestamp-ev.startTimestamp)/ev.interval) + 1
	matrixes := make([]Matrix, len(exprs))
	origMatrixes := make([]Matrix, len(exprs))
	for i, e := range exprs {
		// Functions will take string arguments from the expressions, not the values.
		if e != nil && e.Type() != ValueTypeString {
			matrixes[i] = ev.eval(e).(Matrix)

			// Keep a copy of the original point slices so that they
			// can be returned to the pool.
			origMatrixes[i] = make(Matrix, len(matrixes[i]))
			copy(origMatrixes[i], matrixes[i])
		}
	}

	vectors := make([]Vector, len(exprs)) // Input vectors for the function.
	args := make([]Value, len(exprs))     // Argument to function.
	// Create an output vector that is as big as the input matrix with
	// the most time series.
	biggestLen := 1
	for i := range exprs {
		vectors[i] = make(Vector, 0, len(matrixes[i]))
		if len(matrixes[i]) > biggestLen {
			biggestLen = len(matrixes[i])
		}
	}
	enh := &EvalNodeHelper{out: make(Vector, 0, biggestLen)}
	seriess := make(map[uint64]Series, biggestLen) // Output series by series hash.
	for ts := ev.startTimestamp; ts <= ev.endTimestamp; ts += ev.interval {
		// Gather input vectors for this timestamp.
		for i := range exprs {
			vectors[i] = vectors[i][:0]
			for si, series := range matrixes[i] {
				for _, point := range series.Points {
					if point.T == ts {
						vectors[i] = append(vectors[i], Sample{Metric: series.Metric, Point: point})
						// Move input vectors forward so we don't have to re-scan the same
						// past points at the next step.
						matrixes[i][si].Points = series.Points[1:]
					}
					break
				}
			}
			args[i] = vectors[i]
		}
		// Make the function call.
		enh.ts = ts
		result := f(args, enh)
		enh.out = result[:0] // Reuse result vector.
		// If this could be an instant query, shortcut so as not to change sort order.
		if ev.endTimestamp == ev.startTimestamp {
			mat := make(Matrix, len(result))
			for i, s := range result {
				s.Point.T = ts
				mat[i] = Series{Metric: s.Metric, Points: []Point{s.Point}}
			}
			return mat
		}
		// Add samples in output vector to output series.
		for _, sample := range result {
			h := sample.Metric.Hash()
			ss, ok := seriess[h]
			if !ok {
				ss = Series{
					Metric: sample.Metric,
					Points: getPointSlice(numSteps),
				}
			}
			sample.Point.T = ts
			ss.Points = append(ss.Points, sample.Point)
			seriess[h] = ss
		}
	}
	// Reuse the original point slices.
	for _, m := range origMatrixes {
		for _, s := range m {
			putPointSlice(s.Points)
		}
	}
	// Assemble the output matrix.
	mat := make(Matrix, 0, len(seriess))
	for _, ss := range seriess {
		mat = append(mat, ss)
	}
	return mat
}

// eval evaluates the given expression as the given AST expression node requires.
func (ev *evaluator) eval(expr Expr) Value {
	// This is the top-level evaluation method.
	// Thus, we check for timeout/cancellation here.
	if err := contextDone(ev.ctx, "expression evaluation"); err != nil {
		ev.error(err)
	}
	numSteps := int((ev.endTimestamp-ev.startTimestamp)/ev.interval) + 1

	switch e := expr.(type) {
	case *AggregateExpr:
		if s, ok := e.Param.(*StringLiteral); ok {
			return ev.rangeEval(func(v []Value, enh *EvalNodeHelper) Vector {
				return ev.aggregation(e.Op, e.Grouping, e.Without, s.Val, v[0].(Vector), enh)
			}, e.Expr)
		}
		return ev.rangeEval(func(v []Value, enh *EvalNodeHelper) Vector {
			var param float64
			if e.Param != nil {
				param = v[0].(Vector)[0].V
			}
			return ev.aggregation(e.Op, e.Grouping, e.Without, param, v[1].(Vector), enh)
		}, e.Param, e.Expr)

	case *Call:
		if e.Func.Name == "timestamp" {
			// Matrix evaluation always returns the evaluation time,
			// so this function needs special handling when given
			// a vector selector.
			vs, ok := e.Args[0].(*VectorSelector)
			if ok {
				return ev.rangeEval(func(v []Value, enh *EvalNodeHelper) Vector {
					return e.Func.Call([]Value{ev.vectorSelector(vs, enh.ts)}, e.Args, enh)
				})
			}
		}
		// Check if the function has a matrix argument.
		var matrixArgIndex int
		var matrixArg bool
		for i, a := range e.Args {
			_, ok := a.(*MatrixSelector)
			if ok {
				matrixArgIndex = i
				matrixArg = true
				break
			}
		}
		if !matrixArg {
			// Does not have a matrix argument.
			return ev.rangeEval(func(v []Value, enh *EvalNodeHelper) Vector {
				return e.Func.Call(v, e.Args, enh)
			}, e.Args...)
		}

		inArgs := make([]Value, len(e.Args))
		// Evaluate any non-matrix arguments.
		otherArgs := make([]Matrix, len(e.Args))
		otherInArgs := make([]Vector, len(e.Args))
		for i, e := range e.Args {
			if i != matrixArgIndex {
				otherArgs[i] = ev.eval(e).(Matrix)
				otherInArgs[i] = Vector{Sample{}}
				inArgs[i] = otherInArgs[i]
			}
		}

		sel := e.Args[matrixArgIndex].(*MatrixSelector)
		mat := make(Matrix, 0, len(sel.series)) // Output matrix.
		offset := durationMilliseconds(sel.Offset)
		selRange := durationMilliseconds(sel.Range)
		bufferRange := selRange
		// Include an extra LookbackDelta iff this is an extended
		// range function. Extended ranges include one extra point,
		// this is how far back we need to look for it.
		if e.Func.ExtRange {
			bufferRange += durationMilliseconds(LookbackDelta)
		}
		// Reuse objects across steps to save memory allocations.
		points := getPointSlice(16)
		inMatrix := make(Matrix, 1)
		inArgs[matrixArgIndex] = inMatrix
		enh := &EvalNodeHelper{out: make(Vector, 0, 1)}
		// Process all the calls for one time series at a time.
		var it *storage.BufferedSeriesIterator
		for i, s := range sel.series {
			if it == nil {
				it = storage.NewBuffer(s.Iterator(), bufferRange)
			} else {
				it.Reset(s.Iterator())
			}
			ss := Series{
				// For all range vector functions, the only change to the
				// output labels is dropping the metric name so just do
				// it once here.
				Metric: dropMetricName(sel.series[i].Labels()),
				Points: getPointSlice(numSteps),
			}
			inMatrix[0].Metric = sel.series[i].Labels()
			for ts, step := ev.startTimestamp, -1; ts <= ev.endTimestamp; ts += ev.interval {
				step++
				// Set the non-matrix arguments.
				// They are scalar, so it is safe to use the step number
				// when looking up the argument, as there will be no gaps.
				for j := range e.Args {
					if j != matrixArgIndex {
						otherInArgs[j][0].V = otherArgs[j][0].Points[step].V
					}
				}
				maxt := ts - offset
				mint := maxt - selRange
				// Evaluate the matrix selector for this series for this step.
				points = ev.matrixIterSlice(it, mint, maxt, e.Func.ExtRange, points[:0])
				if len(points) == 0 {
					continue
				}
				inMatrix[0].Points = points
				enh.ts = ts
				// Make the function call.
				outVec := e.Func.Call(inArgs, e.Args, enh)
				enh.out = outVec[:0]
				if len(outVec) > 0 {
					ss.Points = append(ss.Points, Point{V: outVec[0].Point.V, T: ts})
				}
			}
			if len(ss.Points) > 0 {
				mat = append(mat, ss)
			}
		}
		putPointSlice(points)
		return mat

	case *ParenExpr:
		return ev.eval(e.Expr)

	case *UnaryExpr:
		mat := ev.eval(e.Expr).(Matrix)
		if e.Op == itemSUB {
			for i := range mat {
				mat[i].Metric = dropMetricName(mat[i].Metric)
				for j := range mat[i].Points {
					mat[i].Points[j].V = -mat[i].Points[j].V
				}
			}
		}
		return mat

	case *BinaryExpr:
		switch lt, rt := e.LHS.Type(), e.RHS.Type(); {
		case lt == ValueTypeScalar && rt == ValueTypeScalar:
			return ev.rangeEval(func(v []Value, enh *EvalNodeHelper) Vector {
				val := scalarBinop(e.Op, v[0].(Vector)[0].Point.V, v[1].(Vector)[0].Point.V)
				return append(enh.out, Sample{Point: Point{V: val}})
			}, e.LHS, e.RHS)
		case lt == ValueTypeVector && rt == ValueTypeVector:
			switch e.Op {
			case itemLAND:
				return ev.rangeEval(func(v []Value, enh *EvalNodeHelper) Vector {
					return ev.VectorAnd(v[0].(Vector), v[1].(Vector), e.VectorMatching, enh)
				}, e.LHS, e.RHS)
			case itemLOR:
				return ev.rangeEval(func(v []Value, enh *EvalNodeHelper) Vector {
					return ev.VectorOr(v[0].(Vector), v[1].(Vector), e.VectorMatching, enh)
				}, e.LHS, e.RHS)
			case itemLUnless:
				return ev.rangeEval(func(v []Value, enh *EvalNodeHelper) Vector {
					return ev.VectorUnless(v[0].(Vector), v[1].(Vector), e.VectorMatching, enh)
				}, e.LHS, e.RHS)
			default:
				return ev.rangeEval(func(v []Value, enh *EvalNodeHelper) Vector {
					return ev.VectorBinop(e.Op, v[0].(Vector), v[1].(Vector), e.VectorMatching, e.ReturnBool, enh)
				}, e.LHS, e.RHS)
			}

		case lt == ValueTypeVector && rt == ValueTypeScalar:
			return ev.rangeEval(func(v []Value, enh *EvalNodeHelper) Vector {
				return ev.VectorscalarBinop(e.Op, v[0].(Vector), Scalar{V: v[1].(Vector)[0].Point.V}, false, e.ReturnBool, enh)
			}, e.LHS, e.RHS)

		case lt == ValueTypeScalar && rt == ValueTypeVector:
			return ev.rangeEval(func(v []Value, enh *EvalNodeHelper) Vector {
				return ev.VectorscalarBinop(e.Op, v[1].(Vector), Scalar{V: v[0].(Vector)[0].Point.V}, true, e.ReturnBool, enh)
			}, e.LHS, e.RHS)
		}

	case *NumberLiteral:
		return ev.rangeEval(func(v []Value, enh *EvalNodeHelper) Vector {
			return append(enh.out, Sample{Point: Point{V: e.Val}})
		})

	case *VectorSelector:
		mat := make(Matrix, 0, len(e.series))
		var it *storage.BufferedSeriesIterator
		for i, s := range e.series {
			if it == nil {
				it = storage.NewBuffer(s.Iterator(), durationMilliseconds(LookbackDelta))
			} else {
				it.Reset(s.Iterator())
			}
			ss := Series{
				Metric: e.series[i].Labels(),
				Points: getPointSlice(numSteps),
			}

			for ts := ev.startTimestamp; ts <= ev.endTimestamp; ts += ev.interval {
				_, v, ok := ev.vectorSelectorSingle(it, e, ts)
				if ok {
					ss.Points = append(ss.Points, Point{V: v, T: ts})
				}
			}

			if len(ss.Points) > 0 {
				mat = append(mat, ss)
			}
		}
		return mat

	case *MatrixSelector:
		if ev.startTimestamp != ev.endTimestamp {
			panic(fmt.Errorf("cannot do range evaluation of matrix selector"))
		}
		return ev.matrixSelector(e)
	}

	panic(fmt.Errorf("unhandled expression of type: %T", expr))
}

// vectorSelector evaluates a *VectorSelector expression.
func (ev *evaluator) vectorSelector(node *VectorSelector, ts int64) Vector {
	var (
		vec = make(Vector, 0, len(node.series))
	)

	var it *storage.BufferedSeriesIterator
	for i, s := range node.series {
		if it == nil {
			it = storage.NewBuffer(s.Iterator(), durationMilliseconds(LookbackDelta))
		} else {
			it.Reset(s.Iterator())
		}

		t, v, ok := ev.vectorSelectorSingle(it, node, ts)
		if ok {
			vec = append(vec, Sample{
				Metric: node.series[i].Labels(),
				Point:  Point{V: v, T: t},
			})
		}

	}
	return vec
}

// vectorSelectorSingle evaluates a instant vector for the iterator of one time series.
func (ev *evaluator) vectorSelectorSingle(it *storage.BufferedSeriesIterator, node *VectorSelector, ts int64) (int64, float64, bool) {
	refTime := ts - durationMilliseconds(node.Offset)
	var t int64
	var v float64

	ok := it.Seek(refTime)
	if !ok {
		if it.Err() != nil {
			ev.error(it.Err())
		}
	}

	if ok {
		t, v = it.Values()
	}

	if !ok || t > refTime {
		t, v, ok = it.PeekBack(1)
		if !ok || t < refTime-durationMilliseconds(LookbackDelta) {
			return 0, 0, false
		}
	}
	if value.IsStaleNaN(v) {
		return 0, 0, false
	}
	return t, v, true
}

var pointPool = sync.Pool{}

func getPointSlice(sz int) []Point {
	p := pointPool.Get()
	if p != nil {
		return p.([]Point)
	}
	return make([]Point, 0, sz)
}

func putPointSlice(p []Point) {
	pointPool.Put(p[:0])
}

// matrixSelector evaluates a *MatrixSelector expression.
func (ev *evaluator) matrixSelector(node *MatrixSelector) Matrix {
	var (
		offset = durationMilliseconds(node.Offset)
		maxt   = ev.startTimestamp - offset
		mint   = maxt - durationMilliseconds(node.Range)
		matrix = make(Matrix, 0, len(node.series))
	)

	var it *storage.BufferedSeriesIterator
	for i, s := range node.series {
		if err := contextDone(ev.ctx, "expression evaluation"); err != nil {
			ev.error(err)
		}
		if it == nil {
			it = storage.NewBuffer(s.Iterator(), durationMilliseconds(node.Range))
		} else {
			it.Reset(s.Iterator())
		}
		ss := Series{
			Metric: node.series[i].Labels(),
		}

		ss.Points = ev.matrixIterSlice(it, mint, maxt, false, getPointSlice(16))

		if len(ss.Points) > 0 {
			matrix = append(matrix, ss)
		}
	}
	return matrix
}

// matrixIterSlice evaluates a matrix vector for the iterator of one time series.
func (ev *evaluator) matrixIterSlice(it *storage.BufferedSeriesIterator, mint, maxt int64, extRange bool, out []Point) []Point {
	ok := it.Seek(maxt)
	if !ok {
		if it.Err() != nil {
			ev.error(it.Err())
		}
	}

	buf := it.Buffer()
	appendedPointBeforeMint := false
	for buf.Next() {
		t, v := buf.At()
		if value.IsStaleNaN(v) {
			continue
		}
		if !extRange {
			// Values in the buffer are guaranteed to be smaller than maxt.
			if t >= mint {
				out = append(out, Point{T: t, V: v})
			}
		} else {
			// This is the argument to an extended range function: if any point
			// exists at or before range start, add it and then keep replacing
			// it with later points while not yet (strictly) inside the range.
			if t > mint || !appendedPointBeforeMint {
				out = append(out, Point{T: t, V: v})
				appendedPointBeforeMint = true
			} else {
				out[len(out)-1] = Point{T: t, V: v}
			}
		}
	}
	// The seeked sample might also be in the range.
	if ok {
		t, v := it.Values()
		if t == maxt && !value.IsStaleNaN(v) {
			out = append(out, Point{T: t, V: v})
		}
	}
	return out
}

func (ev *evaluator) VectorAnd(lhs, rhs Vector, matching *VectorMatching, enh *EvalNodeHelper) Vector {
	if matching.Card != CardManyToMany {
		panic("set operations must only use many-to-many matching")
	}
	sigf := enh.signatureFunc(matching.On, matching.MatchingLabels...)

	// The set of signatures for the right-hand side Vector.
	rightSigs := map[uint64]struct{}{}
	// Add all rhs samples to a map so we can easily find matches later.
	for _, rs := range rhs {
		rightSigs[sigf(rs.Metric)] = struct{}{}
	}

	for _, ls := range lhs {
		// If there's a matching entry in the right-hand side Vector, add the sample.
		if _, ok := rightSigs[sigf(ls.Metric)]; ok {
			enh.out = append(enh.out, ls)
		}
	}
	return enh.out
}

func (ev *evaluator) VectorOr(lhs, rhs Vector, matching *VectorMatching, enh *EvalNodeHelper) Vector {
	if matching.Card != CardManyToMany {
		panic("set operations must only use many-to-many matching")
	}
	sigf := enh.signatureFunc(matching.On, matching.MatchingLabels...)

	leftSigs := map[uint64]struct{}{}
	// Add everything from the left-hand-side Vector.
	for _, ls := range lhs {
		leftSigs[sigf(ls.Metric)] = struct{}{}
		enh.out = append(enh.out, ls)
	}
	// Add all right-hand side elements which have not been added from the left-hand side.
	for _, rs := range rhs {
		if _, ok := leftSigs[sigf(rs.Metric)]; !ok {
			enh.out = append(enh.out, rs)
		}
	}
	return enh.out
}

func (ev *evaluator) VectorUnless(lhs, rhs Vector, matching *VectorMatching, enh *EvalNodeHelper) Vector {
	if matching.Card != CardManyToMany {
		panic("set operations must only use many-to-many matching")
	}
	sigf := enh.signatureFunc(matching.On, matching.MatchingLabels...)

	rightSigs := map[uint64]struct{}{}
	for _, rs := range rhs {
		rightSigs[sigf(rs.Metric)] = struct{}{}
	}

	for _, ls := range lhs {
		if _, ok := rightSigs[sigf(ls.Metric)]; !ok {
			enh.out = append(enh.out, ls)
		}
	}
	return enh.out
}

// VectorBinop evaluates a binary operation between two Vectors, excluding set operators.
func (ev *evaluator) VectorBinop(op ItemType, lhs, rhs Vector, matching *VectorMatching, returnBool bool, enh *EvalNodeHelper) Vector {
	if matching.Card == CardManyToMany {
		panic("many-to-many only allowed for set operators")
	}
	sigf := enh.signatureFunc(matching.On, matching.MatchingLabels...)

	// The control flow below handles one-to-one or many-to-one matching.
	// For one-to-many, swap sidedness and account for the swap when calculating
	// values.
	if matching.Card == CardOneToMany {
		lhs, rhs = rhs, lhs
	}

	// All samples from the rhs hashed by the matching label/values.
	if enh.rightSigs == nil {
		enh.rightSigs = make(map[uint64]Sample, len(enh.out))
	} else {
		for k := range enh.rightSigs {
			delete(enh.rightSigs, k)
		}
	}
	rightSigs := enh.rightSigs

	// Add all rhs samples to a map so we can easily find matches later.
	for _, rs := range rhs {
		sig := sigf(rs.Metric)
		// The rhs is guaranteed to be the 'one' side. Having multiple samples
		// with the same signature means that the matching is many-to-many.
		if _, found := rightSigs[sig]; found {
			// Many-to-many matching not allowed.
			ev.errorf("many-to-many matching not allowed: matching labels must be unique on one side")
		}
		rightSigs[sig] = rs
	}

	// Tracks the match-signature. For one-to-one operations the value is nil. For many-to-one
	// the value is a set of signatures to detect duplicated result elements.
	if enh.matchedSigs == nil {
		enh.matchedSigs = make(map[uint64]map[uint64]struct{}, len(rightSigs))
	} else {
		for k := range enh.matchedSigs {
			delete(enh.matchedSigs, k)
		}
	}
	matchedSigs := enh.matchedSigs

	// For all lhs samples find a respective rhs sample and perform
	// the binary operation.
	for _, ls := range lhs {
		sig := sigf(ls.Metric)

		rs, found := rightSigs[sig] // Look for a match in the rhs Vector.
		if !found {
			continue
		}

		// Account for potentially swapped sidedness.
		vl, vr := ls.V, rs.V
		if matching.Card == CardOneToMany {
			vl, vr = vr, vl
		}
		value, keep := vectorElemBinop(op, vl, vr)
		if returnBool {
			if keep {
				value = 1.0
			} else {
				value = 0.0
			}
		} else if !keep {
			continue
		}
		metric := resultMetric(ls.Metric, rs.Metric, op, matching, enh)

		insertedSigs, exists := matchedSigs[sig]
		if matching.Card == CardOneToOne {
			if exists {
				ev.errorf("multiple matches for labels: many-to-one matching must be explicit (group_left/group_right)")
			}
			matchedSigs[sig] = nil // Set existence to true.
		} else {
			// In many-to-one matching the grouping labels have to ensure a unique metric
			// for the result Vector. Check whether those labels have already been added for
			// the same matching labels.
			insertSig := metric.Hash()

			if !exists {
				insertedSigs = map[uint64]struct{}{}
				matchedSigs[sig] = insertedSigs
			} else if _, duplicate := insertedSigs[insertSig]; duplicate {
				ev.errorf("multiple matches for labels: grouping labels must ensure unique matches")
			}
			insertedSigs[insertSig] = struct{}{}
		}

		enh.out = append(enh.out, Sample{
			Metric: metric,
			Point:  Point{V: value},
		})
	}
	return enh.out
}

func hashWithoutLabels(lset labels.Labels, names ...string) uint64 {
	cm := make(labels.Labels, 0, len(lset))

Outer:
	for _, l := range lset {
		for _, n := range names {
			if n == l.Name {
				continue Outer
			}
		}
		if l.Name == labels.MetricName {
			continue
		}
		cm = append(cm, l)
	}

	return cm.Hash()
}

func hashForLabels(lset labels.Labels, names ...string) uint64 {
	cm := make(labels.Labels, 0, len(names))

	for _, l := range lset {
		for _, n := range names {
			if l.Name == n {
				cm = append(cm, l)
				break
			}
		}
	}
	return cm.Hash()
}

// signatureFunc returns a function that calculates the signature for a metric
// ignoring the provided labels. If on, then the given labels are only used instead.
func signatureFunc(on bool, names ...string) func(labels.Labels) uint64 {
	// TODO(fabxc): ensure names are sorted and then use that and sortedness
	// of labels by names to speed up the operations below.
	// Alternatively, inline the hashing and don't build new label sets.
	if on {
		return func(lset labels.Labels) uint64 { return hashForLabels(lset, names...) }
	}
	return func(lset labels.Labels) uint64 { return hashWithoutLabels(lset, names...) }
}

// resultMetric returns the metric for the given sample(s) based on the Vector
// binary operation and the matching options.
func resultMetric(lhs, rhs labels.Labels, op ItemType, matching *VectorMatching, enh *EvalNodeHelper) labels.Labels {
	if enh.resultMetric == nil {
		enh.resultMetric = make(map[uint64]labels.Labels, len(enh.out))
	}
	// op and matching are always the same for a given node, so
	// there's no need to include them in the hash key.
	// If the lhs and rhs are the same then the xor would be 0,
	// so add in one side to protect against that.
	lh := lhs.Hash()
	h := (lh ^ rhs.Hash()) + lh
	if ret, ok := enh.resultMetric[h]; ok {
		return ret
	}

	lb := labels.NewBuilder(lhs)

	if shouldDropMetricName(op) {
		lb.Del(labels.MetricName)
	}

	if matching.Card == CardOneToOne {
		if matching.On {
		Outer:
			for _, l := range lhs {
				for _, n := range matching.MatchingLabels {
					if l.Name == n {
						continue Outer
					}
				}
				lb.Del(l.Name)
			}
		} else {
			lb.Del(matching.MatchingLabels...)
		}
	}
	for _, ln := range matching.Include {
		// Included labels from the `group_x` modifier are taken from the "one"-side.
		if v := rhs.Get(ln); v != "" {
			lb.Set(ln, v)
		} else {
			lb.Del(ln)
		}
	}

	ret := lb.Labels()
	enh.resultMetric[h] = ret
	return ret
}

// VectorscalarBinop evaluates a binary operation between a Vector and a Scalar.
func (ev *evaluator) VectorscalarBinop(op ItemType, lhs Vector, rhs Scalar, swap, returnBool bool, enh *EvalNodeHelper) Vector {
	for _, lhsSample := range lhs {
		lv, rv := lhsSample.V, rhs.V
		// lhs always contains the Vector. If the original position was different
		// swap for calculating the value.
		if swap {
			lv, rv = rv, lv
		}
		value, keep := vectorElemBinop(op, lv, rv)
		if returnBool {
			if keep {
				value = 1.0
			} else {
				value = 0.0
			}
			keep = true
		}
		if keep {
			lhsSample.V = value
			if shouldDropMetricName(op) || returnBool {
				lhsSample.Metric = enh.dropMetricName(lhsSample.Metric)
			}
			enh.out = append(enh.out, lhsSample)
		}
	}
	return enh.out
}

func dropMetricName(l labels.Labels) labels.Labels {
	return labels.NewBuilder(l).Del(labels.MetricName).Labels()
}

// scalarBinop evaluates a binary operation between two Scalars.
func scalarBinop(op ItemType, lhs, rhs float64) float64 {
	switch op {
	case itemADD:
		return lhs + rhs
	case itemSUB:
		return lhs - rhs
	case itemMUL:
		return lhs * rhs
	case itemDIV:
		return lhs / rhs
	case itemPOW:
		return math.Pow(lhs, rhs)
	case itemMOD:
		return math.Mod(lhs, rhs)
	case itemEQL:
		return btos(lhs == rhs)
	case itemNEQ:
		return btos(lhs != rhs)
	case itemGTR:
		return btos(lhs > rhs)
	case itemLSS:
		return btos(lhs < rhs)
	case itemGTE:
		return btos(lhs >= rhs)
	case itemLTE:
		return btos(lhs <= rhs)
	}
	panic(fmt.Errorf("operator %q not allowed for Scalar operations", op))
}

// vectorElemBinop evaluates a binary operation between two Vector elements.
func vectorElemBinop(op ItemType, lhs, rhs float64) (float64, bool) {
	switch op {
	case itemADD:
		return lhs + rhs, true
	case itemSUB:
		return lhs - rhs, true
	case itemMUL:
		return lhs * rhs, true
	case itemDIV:
		return lhs / rhs, true
	case itemPOW:
		return math.Pow(lhs, rhs), true
	case itemMOD:
		return math.Mod(lhs, rhs), true
	case itemEQL:
		return lhs, lhs == rhs
	case itemNEQ:
		return lhs, lhs != rhs
	case itemGTR:
		return lhs, lhs > rhs
	case itemLSS:
		return lhs, lhs < rhs
	case itemGTE:
		return lhs, lhs >= rhs
	case itemLTE:
		return lhs, lhs <= rhs
	}
	panic(fmt.Errorf("operator %q not allowed for operations between Vectors", op))
}

// intersection returns the metric of common label/value pairs of two input metrics.
func intersection(ls1, ls2 labels.Labels) labels.Labels {
	res := make(labels.Labels, 0, 5)

	for _, l1 := range ls1 {
		for _, l2 := range ls2 {
			if l1.Name == l2.Name && l1.Value == l2.Value {
				res = append(res, l1)
				continue
			}
		}
	}
	return res
}

type groupedAggregation struct {
	labels           labels.Labels
	value            float64
	valuesSquaredSum float64
	groupCount       int
	heap             vectorByValueHeap
	reverseHeap      vectorByReverseValueHeap
}

// aggregation evaluates an aggregation operation on a Vector.
func (ev *evaluator) aggregation(op ItemType, grouping []string, without bool, param interface{}, vec Vector, enh *EvalNodeHelper) Vector {

	result := map[uint64]*groupedAggregation{}
	var k int64
	if op == itemTopK || op == itemBottomK {
		f := param.(float64)
		if !convertibleToInt64(f) {
			ev.errorf("Scalar value %v overflows int64", f)
		}
		k = int64(f)
		if k < 1 {
			return Vector{}
		}
	}
	var q float64
	if op == itemQuantile {
		q = param.(float64)
	}
	var valueLabel string
	if op == itemCountValues {
		valueLabel = param.(string)
		if !without {
			grouping = append(grouping, valueLabel)
		}
	}

	for _, s := range vec {
		lb := labels.NewBuilder(s.Metric)

		if without {
			lb.Del(grouping...)
			lb.Del(labels.MetricName)
		}
		if op == itemCountValues {
			lb.Set(valueLabel, strconv.FormatFloat(s.V, 'f', -1, 64))
		}

		var (
			groupingKey uint64
			metric      = lb.Labels()
		)
		if without {
			groupingKey = metric.Hash()
		} else {
			groupingKey = hashForLabels(metric, grouping...)
		}

		group, ok := result[groupingKey]
		// Add a new group if it doesn't exist.
		if !ok {
			var m labels.Labels

			if without {
				m = metric
			} else {
				m = make(labels.Labels, 0, len(grouping))
				for _, l := range metric {
					for _, n := range grouping {
						if l.Name == n {
							m = append(m, labels.Label{Name: n, Value: l.Value})
							break
						}
					}
				}
				sort.Sort(m)
			}
			result[groupingKey] = &groupedAggregation{
				labels:           m,
				value:            s.V,
				valuesSquaredSum: s.V * s.V,
				groupCount:       1,
			}
			input_vec_len := int64(len(vec))
			result_size := k
			if k > input_vec_len {
				result_size = input_vec_len
			}
			if op == itemTopK || op == itemQuantile {
				result[groupingKey].heap = make(vectorByValueHeap, 0, result_size)
				heap.Push(&result[groupingKey].heap, &Sample{
					Point:  Point{V: s.V},
					Metric: s.Metric,
				})
			} else if op == itemBottomK {
				result[groupingKey].reverseHeap = make(vectorByReverseValueHeap, 0, result_size)
				heap.Push(&result[groupingKey].reverseHeap, &Sample{
					Point:  Point{V: s.V},
					Metric: s.Metric,
				})
			}
			continue
		}

		switch op {
		case itemSum:
			group.value += s.V

		case itemAvg:
			group.value += s.V
			group.groupCount++

		case itemMax:
			if group.value < s.V || math.IsNaN(group.value) {
				group.value = s.V
			}

		case itemMin:
			if group.value > s.V || math.IsNaN(group.value) {
				group.value = s.V
			}

		case itemCount, itemCountValues:
			group.groupCount++

		case itemStdvar, itemStddev:
			group.value += s.V
			group.valuesSquaredSum += s.V * s.V
			group.groupCount++

		case itemTopK:
			if int64(len(group.heap)) < k || group.heap[0].V < s.V || math.IsNaN(group.heap[0].V) {
				if int64(len(group.heap)) == k {
					heap.Pop(&group.heap)
				}
				heap.Push(&group.heap, &Sample{
					Point:  Point{V: s.V},
					Metric: s.Metric,
				})
			}

		case itemBottomK:
			if int64(len(group.reverseHeap)) < k || group.reverseHeap[0].V > s.V || math.IsNaN(group.reverseHeap[0].V) {
				if int64(len(group.reverseHeap)) == k {
					heap.Pop(&group.reverseHeap)
				}
				heap.Push(&group.reverseHeap, &Sample{
					Point:  Point{V: s.V},
					Metric: s.Metric,
				})
			}

		case itemQuantile:
			group.heap = append(group.heap, s)

		default:
			panic(fmt.Errorf("expected aggregation operator but got %q", op))
		}
	}

	// Construct the result Vector from the aggregated groups.
	for _, aggr := range result {
		switch op {
		case itemAvg:
			aggr.value = aggr.value / float64(aggr.groupCount)

		case itemCount, itemCountValues:
			aggr.value = float64(aggr.groupCount)

		case itemStdvar:
			avg := aggr.value / float64(aggr.groupCount)
			aggr.value = aggr.valuesSquaredSum/float64(aggr.groupCount) - avg*avg

		case itemStddev:
			avg := aggr.value / float64(aggr.groupCount)
			aggr.value = math.Sqrt(aggr.valuesSquaredSum/float64(aggr.groupCount) - avg*avg)

		case itemTopK:
			// The heap keeps the lowest value on top, so reverse it.
			sort.Sort(sort.Reverse(aggr.heap))
			for _, v := range aggr.heap {
				enh.out = append(enh.out, Sample{
					Metric: v.Metric,
					Point:  Point{V: v.V},
				})
			}
			continue // Bypass default append.

		case itemBottomK:
			// The heap keeps the lowest value on top, so reverse it.
			sort.Sort(sort.Reverse(aggr.reverseHeap))
			for _, v := range aggr.reverseHeap {
				enh.out = append(enh.out, Sample{
					Metric: v.Metric,
					Point:  Point{V: v.V},
				})
			}
			continue // Bypass default append.

		case itemQuantile:
			aggr.value = quantile(q, aggr.heap)

		default:
			// For other aggregations, we already have the right value.
		}

		enh.out = append(enh.out, Sample{
			Metric: aggr.labels,
			Point:  Point{V: aggr.value},
		})
	}
	return enh.out
}

// btos returns 1 if b is true, 0 otherwise.
func btos(b bool) float64 {
	if b {
		return 1
	}
	return 0
}

// shouldDropMetricName returns whether the metric name should be dropped in the
// result of the op operation.
func shouldDropMetricName(op ItemType) bool {
	switch op {
	case itemADD, itemSUB, itemDIV, itemMUL, itemMOD:
		return true
	default:
		return false
	}
}

// LookbackDelta determines the time since the last sample after which a time
// series is considered stale.
var LookbackDelta = 5 * time.Minute

// A queryGate controls the maximum number of concurrently running and waiting queries.
type queryGate struct {
	ch chan struct{}
}

// newQueryGate returns a query gate that limits the number of queries
// being concurrently executed.
func newQueryGate(length int) *queryGate {
	return &queryGate{
		ch: make(chan struct{}, length),
	}
}

// Start blocks until the gate has a free spot or the context is done.
func (g *queryGate) Start(ctx context.Context) error {
	select {
	case <-ctx.Done():
		return contextDone(ctx, "query queue")
	case g.ch <- struct{}{}:
		return nil
	}
}

// Done releases a single spot in the gate.
func (g *queryGate) Done() {
	select {
	case <-g.ch:
	default:
		panic("engine.queryGate.Done: more operations done than started")
	}
}

// documentedType returns the internal type to the equivalent
// user facing terminology as defined in the documentation.
func documentedType(t ValueType) string {
	switch t {
	case "vector":
		return "instant vector"
	case "matrix":
		return "range vector"
	default:
		return string(t)
	}
}<|MERGE_RESOLUTION|>--- conflicted
+++ resolved
@@ -451,13 +451,9 @@
 
 func (ng *Engine) populateSeries(ctx context.Context, q storage.Queryable, s *EvalStmt) (storage.Querier, error) {
 	var maxOffset time.Duration
-<<<<<<< HEAD
-
-	Inspect(s.Expr, func(node Node, path []Node) bool {
+
+	Inspect(s.Expr, func(node Node, path []Node) error {
 		var nodeOffset time.Duration
-=======
-	Inspect(s.Expr, func(node Node, _ []Node) error {
->>>>>>> 2bd510a6
 		switch n := node.(type) {
 		case *VectorSelector:
 			nodeOffset += LookbackDelta
@@ -477,14 +473,10 @@
 				nodeOffset += LookbackDelta
 			}
 		}
-<<<<<<< HEAD
 		if maxOffset < nodeOffset {
 			maxOffset = nodeOffset
 		}
-		return true
-=======
 		return nil
->>>>>>> 2bd510a6
 	})
 
 	mint := s.Start.Add(-maxOffset)
