// Copyright 2015 The Prometheus Authors
// Licensed under the Apache License, Version 2.0 (the "License");
// you may not use this file except in compliance with the License.
// You may obtain a copy of the License at
//
// http://www.apache.org/licenses/LICENSE-2.0
//
// Unless required by applicable law or agreed to in writing, software
// distributed under the License is distributed on an "AS IS" BASIS,
// WITHOUT WARRANTIES OR CONDITIONS OF ANY KIND, either express or implied.
// See the License for the specific language governing permissions and
// limitations under the License.

package promql

import (
	"fmt"
	"time"

	"github.com/prometheus/prometheus/pkg/labels"
	"github.com/prometheus/prometheus/storage"
)

// Node is a generic interface for all nodes in an AST.
//
// Whenever numerous nodes are listed such as in a switch-case statement
// or a chain of function definitions (e.g. String(), expr(), etc.) convention is
// to list them as follows:
//
// 	- Statements
// 	- statement types (alphabetical)
// 	- ...
// 	- Expressions
// 	- expression types (alphabetical)
// 	- ...
//
type Node interface {
	// String representation of the node that returns the given node when parsed
	// as part of a valid query.
	String() string
}

// Statement is a generic interface for all statements.
type Statement interface {
	Node

	// stmt ensures that no other type accidentally implements the interface
	stmt()
}

// Statements is a list of statement nodes that implements Node.
type Statements []Statement

// AlertStmt represents an added alert rule.
type AlertStmt struct {
	Name        string
	Expr        Expr
	Duration    time.Duration
	Labels      labels.Labels
	Annotations labels.Labels
}

// EvalStmt holds an expression and information on the range it should
// be evaluated on.
type EvalStmt struct {
	Expr Expr // Expression to be evaluated.

	// The time boundaries for the evaluation. If Start equals End an instant
	// is evaluated.
	Start, End time.Time
	// Time between two evaluated instants for the range [Start:End].
	Interval time.Duration
}

// RecordStmt represents an added recording rule.
type RecordStmt struct {
	Name   string
	Expr   Expr
	Labels labels.Labels
}

func (*AlertStmt) stmt()  {}
func (*EvalStmt) stmt()   {}
func (*RecordStmt) stmt() {}

// Expr is a generic interface for all expression types.
type Expr interface {
	Node

	// Type returns the type the expression evaluates to. It does not perform
	// in-depth checks as this is done at parsing-time.
	Type() ValueType
	// expr ensures that no other types accidentally implement the interface.
	expr()
}

// Expressions is a list of expression nodes that implements Node.
type Expressions []Expr

// AggregateExpr represents an aggregation operation on a Vector.
type AggregateExpr struct {
	Op       ItemType // The used aggregation operation.
	Expr     Expr     // The Vector expression over which is aggregated.
	Param    Expr     // Parameter used by some aggregators.
	Grouping []string // The labels by which to group the Vector.
	Without  bool     // Whether to drop the given labels rather than keep them.
}

// BinaryExpr represents a binary expression between two child expressions.
type BinaryExpr struct {
	Op       ItemType // The operation of the expression.
	LHS, RHS Expr     // The operands on the respective sides of the operator.

	// The matching behavior for the operation if both operands are Vectors.
	// If they are not this field is nil.
	VectorMatching *VectorMatching

	// If a comparison operator, return 0/1 rather than filtering.
	ReturnBool bool
}

// Call represents a function call.
type Call struct {
	Func *Function   // The function that was called.
	Args Expressions // Arguments used in the call.
}

// MatrixSelector represents a Matrix selection.
type MatrixSelector struct {
	Name          string
	Range         time.Duration
	Offset        time.Duration
	LabelMatchers []*labels.Matcher

<<<<<<< HEAD
	// The series iterators are populated at query preparation time.
	series    []storage.Series
	iterators []*storage.BufferedSeriesIterator
	extRange  bool
=======
	// The series are populated at query preparation time.
	series []storage.Series
>>>>>>> 0e2aa357
}

// NumberLiteral represents a number.
type NumberLiteral struct {
	Val float64
}

// ParenExpr wraps an expression so it cannot be disassembled as a consequence
// of operator precedence.
type ParenExpr struct {
	Expr Expr
}

// StringLiteral represents a string.
type StringLiteral struct {
	Val string
}

// UnaryExpr represents a unary operation on another expression.
// Currently unary operations are only supported for Scalars.
type UnaryExpr struct {
	Op   ItemType
	Expr Expr
}

// VectorSelector represents a Vector selection.
type VectorSelector struct {
	Name          string
	Offset        time.Duration
	LabelMatchers []*labels.Matcher

	// The series are populated at query preparation time.
	series []storage.Series
}

func (e *AggregateExpr) Type() ValueType  { return ValueTypeVector }
func (e *Call) Type() ValueType           { return e.Func.ReturnType }
func (e *MatrixSelector) Type() ValueType { return ValueTypeMatrix }
func (e *NumberLiteral) Type() ValueType  { return ValueTypeScalar }
func (e *ParenExpr) Type() ValueType      { return e.Expr.Type() }
func (e *StringLiteral) Type() ValueType  { return ValueTypeString }
func (e *UnaryExpr) Type() ValueType      { return e.Expr.Type() }
func (e *VectorSelector) Type() ValueType { return ValueTypeVector }
func (e *BinaryExpr) Type() ValueType {
	if e.LHS.Type() == ValueTypeScalar && e.RHS.Type() == ValueTypeScalar {
		return ValueTypeScalar
	}
	return ValueTypeVector
}

func (*AggregateExpr) expr()  {}
func (*BinaryExpr) expr()     {}
func (*Call) expr()           {}
func (*MatrixSelector) expr() {}
func (*NumberLiteral) expr()  {}
func (*ParenExpr) expr()      {}
func (*StringLiteral) expr()  {}
func (*UnaryExpr) expr()      {}
func (*VectorSelector) expr() {}

// VectorMatchCardinality describes the cardinality relationship
// of two Vectors in a binary operation.
type VectorMatchCardinality int

const (
	CardOneToOne VectorMatchCardinality = iota
	CardManyToOne
	CardOneToMany
	CardManyToMany
)

func (vmc VectorMatchCardinality) String() string {
	switch vmc {
	case CardOneToOne:
		return "one-to-one"
	case CardManyToOne:
		return "many-to-one"
	case CardOneToMany:
		return "one-to-many"
	case CardManyToMany:
		return "many-to-many"
	}
	panic("promql.VectorMatchCardinality.String: unknown match cardinality")
}

// VectorMatching describes how elements from two Vectors in a binary
// operation are supposed to be matched.
type VectorMatching struct {
	// The cardinality of the two Vectors.
	Card VectorMatchCardinality
	// MatchingLabels contains the labels which define equality of a pair of
	// elements from the Vectors.
	MatchingLabels []string
	// On includes the given label names from matching,
	// rather than excluding them.
	On bool
	// Include contains additional labels that should be included in
	// the result from the side with the lower cardinality.
	Include []string
}

// Visitor allows visiting a Node and its child nodes. The Visit method is
// invoked for each node with the path leading to the node provided additionally.
// If the result visitor w is not nil, Walk visits each of the children
// of node with the visitor w, followed by a call of w.Visit(nil, nil).
type Visitor interface {
	Visit(node Node, path []Node) (w Visitor)
}

// Walk traverses an AST in depth-first order: It starts by calling
// v.Visit(node, path); node must not be nil. If the visitor w returned by
// v.Visit(node, path) is not nil, Walk is invoked recursively with visitor
// w for each of the non-nil children of node, followed by a call of
// w.Visit(nil).
// As the tree is descended the path of previous nodes is provided.
func Walk(v Visitor, node Node, path []Node) {
	if v = v.Visit(node, path); v == nil {
		return
	}
	path = append(path, node)

	switch n := node.(type) {
	case Statements:
		for _, s := range n {
			Walk(v, s, path)
		}
	case *AlertStmt:
		Walk(v, n.Expr, path)

	case *EvalStmt:
		Walk(v, n.Expr, path)

	case *RecordStmt:
		Walk(v, n.Expr, path)

	case Expressions:
		for _, e := range n {
			Walk(v, e, path)
		}
	case *AggregateExpr:
		Walk(v, n.Expr, path)

	case *BinaryExpr:
		Walk(v, n.LHS, path)
		Walk(v, n.RHS, path)

	case *Call:
		Walk(v, n.Args, path)

	case *ParenExpr:
		Walk(v, n.Expr, path)

	case *UnaryExpr:
		Walk(v, n.Expr, path)

	case *MatrixSelector, *NumberLiteral, *StringLiteral, *VectorSelector:
		// nothing to do

	default:
		panic(fmt.Errorf("promql.Walk: unhandled node type %T", node))
	}

	v.Visit(nil, nil)
}

type inspector func(Node, []Node) bool

func (f inspector) Visit(node Node, path []Node) Visitor {
	if f(node, path) {
		return f
	}
	return nil
}

// Inspect traverses an AST in depth-first order: It starts by calling
// f(node, path); node must not be nil. If f returns true, Inspect invokes f
// for all the non-nil children of node, recursively.
func Inspect(node Node, f func(Node, []Node) bool) {
	Walk(inspector(f), node, nil)
}<|MERGE_RESOLUTION|>--- conflicted
+++ resolved
@@ -132,15 +132,9 @@
 	Offset        time.Duration
 	LabelMatchers []*labels.Matcher
 
-<<<<<<< HEAD
-	// The series iterators are populated at query preparation time.
-	series    []storage.Series
-	iterators []*storage.BufferedSeriesIterator
-	extRange  bool
-=======
 	// The series are populated at query preparation time.
-	series []storage.Series
->>>>>>> 0e2aa357
+	series   []storage.Series
+	extRange bool
 }
 
 // NumberLiteral represents a number.
