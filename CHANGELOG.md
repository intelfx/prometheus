<<<<<<< HEAD
## 2.19.1 / 2020-06-18

* [BUGFIX] TSDB: Fix m-map file truncation leading to unsequential files. #7414
=======
## master / unreleased

* [ENHANCEMENT] TSDB: WAL compression is enabled by default.
>>>>>>> 8d3c2f68

## 2.19.0 / 2020-06-09

* [FEATURE] TSDB: Memory-map full chunks of Head (in-memory) block from disk. This reduces memory footprint and makes restarts faster. #6679
* [ENHANCEMENT] Discovery: Added discovery support for Triton global zones. #7250
* [ENHANCEMENT] Increased alert resend delay to be more tolerant towards failures. #7228
* [ENHANCEMENT] Remote Read: Added `prometheus_remote_storage_remote_read_queries_total` counter to count total number of remote read queries. #7328
* [ENHANCEMEMT] Added time range parameters for label names and label values API. #7288
* [ENHANCEMENT] TSDB: Reduced contention in isolation for high load. #7332 
* [BUGFIX] PromQL: Eliminated collision while checking for duplicate labels. #7058 
* [BUGFIX] React UI: Don't null out data when clicking on the current tab. #7243
* [BUGFIX] PromQL: Correctly track number of samples for a query. #7307
* [BUGFIX] PromQL: Return NaN when histogram buckets have 0 observations. #7318

## 2.18.2 / 2020-06-09

* [BUGFIX] TSDB: Fix incorrect query results when using Prometheus with remote reads configured #7361

## 2.18.1 / 2020-05-07

* [BUGFIX] TSDB: Fixed snapshot API. #7217

## 2.18.0 / 2020-05-05

* [CHANGE] Federation: Only use local TSDB for federation (ignore remote read). #7096
* [CHANGE] Rules: `rule_evaluations_total` and `rule_evaluation_failures_total` have a `rule_group` label now. #7094
* [FEATURE] Tracing: Added experimental Jaeger support #7148
* [ENHANCEMENT] TSDB: Significantly reduce WAL size kept around after a block cut. #7098
* [ENHANCEMENT] Discovery: Add `architecture` meta label for EC2. #7000
* [BUGFIX] UI: Fixed wrong MinTime reported by /status. #7182
* [BUGFIX] React UI: Fixed multiselect legend on OSX. #6880
* [BUGFIX] Remote Write: Fixed blocked resharding edge case. #7122
* [BUGFIX] Remote Write: Fixed remote write not updating on relabel configs change. #7073


## 2.17.2 / 2020-04-20

* [BUGFIX] Federation: Register federation metrics #7081
* [BUGFIX] PromQL: Fix panic in parser error handling #7132
* [BUGFIX] Rules: Fix reloads hanging when deleting a rule group that is being evaluated #7138
* [BUGFIX] TSDB: Fix a memory leak when prometheus starts with an empty TSDB WAL #7135
* [BUGFIX] TSDB: Make isolation more robust to panics in web handlers #7129 #7136

## 2.17.1 / 2020-03-26

* [BUGFIX] TSDB: Fix query performance regression that increased memory and CPU usage #7051

## 2.17.0 / 2020-03-24

This release implements isolation in TSDB. API queries and recording rules are
guaranteed to only see full scrapes and full recording rules. This comes with a
certain overhead in resource usage. Depending on the situation, there might be
some increase in memory usage, CPU usage, or query latency.

* [FEATURE] TSDB: Support isolation #6841
* [ENHANCEMENT] PromQL: Allow more keywords as metric names #6933
* [ENHANCEMENT] React UI: Add normalization of localhost URLs in targets page #6794
* [ENHANCEMENT] Remote read: Read from remote storage concurrently #6770
* [ENHANCEMENT] Rules: Mark deleted rule series as stale after a reload #6745
* [ENHANCEMENT] Scrape: Log scrape append failures as debug rather than warn #6852
* [ENHANCEMENT] TSDB: Improve query performance for queries that partially hit the head #6676
* [ENHANCEMENT] Consul SD: Expose service health as meta label #5313
* [ENHANCEMENT] EC2 SD: Expose EC2 instance lifecycle as meta label #6914
* [ENHANCEMENT] Kubernetes SD: Expose service type as meta label for K8s service role #6684
* [ENHANCEMENT] Kubernetes SD: Expose label_selector and field_selector #6807
* [ENHANCEMENT] Openstack SD: Expose hypervisor id as meta label #6962
* [BUGFIX] PromQL: Do not escape HTML-like chars in query log #6834 #6795
* [BUGFIX] React UI: Fix data table matrix values #6896
* [BUGFIX] React UI: Fix new targets page not loading when using non-ASCII characters #6892
* [BUGFIX] Remote read: Fix duplication of metrics read from remote storage with external labels #6967 #7018
* [BUGFIX] Remote write: Register WAL watcher and live reader metrics for all remotes, not just the first one #6998
* [BUGFIX] Scrape: Prevent removal of metric names upon relabeling #6891
* [BUGFIX] Scrape: Fix 'superfluous response.WriteHeader call' errors when scrape fails under some circonstances #6986
* [BUGFIX] Scrape: Fix crash when reloads are separated by two scrape intervals #7011

## 2.16.0 / 2020-02-13

* [FEATURE] React UI: Support local timezone on /graph #6692
* [FEATURE] PromQL: add absent_over_time query function #6490
* [FEATURE] Adding optional logging of queries to their own file #6520
* [ENHANCEMENT] React UI: Add support for rules page and "Xs ago" duration displays #6503
* [ENHANCEMENT] React UI: alerts page, replace filtering togglers tabs with checkboxes #6543
* [ENHANCEMENT] TSDB: Export metric for WAL write errors #6647
* [ENHANCEMENT] TSDB: Improve query performance for queries that only touch the most recent 2h of data. #6651
* [ENHANCEMENT] PromQL: Refactoring in parser errors to improve error messages #6634
* [ENHANCEMENT] PromQL: Support trailing commas in grouping opts #6480
* [ENHANCEMENT] Scrape: Reduce memory usage on reloads by reusing scrape cache #6670
* [ENHANCEMENT] Scrape: Add metrics to track bytes and entries in the metadata cache #6675
* [ENHANCEMENT] promtool: Add support for line-column numbers for invalid rules output #6533
* [ENHANCEMENT] Avoid restarting rule groups when it is unnecessary #6450
* [BUGFIX] React UI: Send cookies on fetch() on older browsers #6553
* [BUGFIX] React UI: adopt grafana flot fix for stacked graphs #6603
* [BUFGIX] React UI: broken graph page browser history so that back button works as expected #6659
* [BUGFIX] TSDB: ensure compactionsSkipped metric is registered, and log proper error if one is returned from head.Init #6616
* [BUGFIX] TSDB: return an error on ingesting series with duplicate labels #6664
* [BUGFIX] PromQL: Fix unary operator precedence #6579
* [BUGFIX] PromQL: Respect query.timeout even when we reach query.max-concurrency #6712
* [BUGFIX] PromQL: Fix string and parentheses handling in engine, which affected React UI #6612
* [BUGFIX] PromQL: Remove output labels returned by absent() if they are produced by multiple identical label matchers #6493
* [BUGFIX] Scrape: Validate that OpenMetrics input ends with `# EOF` #6505
* [BUGFIX] Remote read: return the correct error if configs can't be marshal'd to JSON #6622
* [BUGFIX] Remote write: Make remote client `Store` use passed context, which can affect shutdown timing #6673
* [BUGFIX] Remote write: Improve sharding calculation in cases where we would always be consistently behind by tracking pendingSamples #6511
* [BUGFIX] Ensure prometheus_rule_group metrics are deleted when a rule group is removed #6693

## 2.15.2 / 2020-01-06

* [BUGFIX] TSDB: Fixed support for TSDB blocks built with Prometheus before 2.1.0. #6564
* [BUGFIX] TSDB: Fixed block compaction issues on Windows. #6547

## 2.15.1 / 2019-12-25

* [BUGFIX] TSDB: Fixed race on concurrent queries against same data. #6512

## 2.15.0 / 2019-12-23

* [CHANGE] Discovery: Removed `prometheus_sd_kubernetes_cache_*` metrics. Additionally `prometheus_sd_kubernetes_workqueue_latency_seconds` and `prometheus_sd_kubernetes_workqueue_work_duration_seconds` metrics now show correct values in seconds. #6393
* [CHANGE] Remote write: Changed `query` label on `prometheus_remote_storage_*` metrics to `remote_name` and `url`. #6043
* [FEATURE] API: Added new endpoint for exposing per metric metadata `/metadata`. #6420 #6442
* [ENHANCEMENT] TSDB: Significantly reduced memory footprint of loaded TSDB blocks. #6418 #6461
* [ENHANCEMENT] TSDB: Significantly optimized what we buffer during compaction which should result in lower memory footprint during compaction. #6422 #6452 #6468 #6475
* [ENHANCEMENT] TSDB: Improve replay latency. #6230
* [ENHANCEMENT] TSDB: WAL size is now used for size based retention calculation. #5886
* [ENHANCEMENT] Remote read: Added query grouping and range hints to the remote read request #6401
* [ENHANCEMENT] Remote write: Added `prometheus_remote_storage_sent_bytes_total` counter per queue. #6344
* [ENHANCEMENT] promql: Improved PromQL parser performance. #6356
* [ENHANCEMENT] React UI: Implemented missing pages like `/targets` #6276, TSDB status page #6281 #6267 and many other fixes and performance improvements.
* [ENHANCEMENT] promql: Prometheus now accepts spaces between time range and square bracket. e.g `[ 5m]` #6065
* [BUGFIX] Config: Fixed alertmanager configuration to not miss targets when configurations are similar. #6455
* [BUGFIX] Remote write: Value of `prometheus_remote_storage_shards_desired` gauge shows raw value of desired shards and it's updated correctly. #6378
* [BUGFIX] Rules: Prometheus now fails the evaluation of rules and alerts where metric results collide with labels specified in `labels` field. #6469
* [BUGFIX] API: Targets Metadata API `/targets/metadata` now accepts empty `match_targets` parameter as in the spec. #6303

## 2.14.0 / 2019-11-11

* [SECURITY/BUGFIX] UI: Ensure warnings from the API are escaped. #6279
* [FEATURE] API: `/api/v1/status/runtimeinfo` and `/api/v1/status/buildinfo` endpoints added for use by the React UI. #6243
* [FEATURE] React UI: implement the new experimental React based UI. #5694 and many more
  * Can be found by under `/new`.
  * Not all pages are implemented yet.
* [FEATURE] Status: Cardinality statistics added to the Runtime & Build Information page. #6125
* [ENHANCEMENT/BUGFIX] Remote write: fix delays in remote write after a compaction. #6021
* [ENHANCEMENT] UI: Alerts can be filtered by state. #5758
* [BUGFIX] API: lifecycle endpoints return 403 when not enabled. #6057
* [BUGFIX] Build: Fix Solaris build. #6149
* [BUGFIX] Promtool: Remove false duplicate rule warnings when checking rule files with alerts. #6270
* [BUGFIX] Remote write: restore use of deduplicating logger in remote write. #6113
* [BUGFIX] Remote write: do not reshard when unable to send samples. #6111
* [BUGFIX] Service discovery: errors are no longer logged on context cancellation. #6116, #6133
* [BUGFIX] UI: handle null response from API properly. #6071

## 2.13.1 / 2019-10-16

* [BUGFIX] Fix panic in ARM builds of Prometheus. #6110
* [BUGFIX] promql: fix potential panic in the query logger. #6094
* [BUGFIX] Multiple errors of http: superfluous response.WriteHeader call in the logs. #6145

## 2.13.0 / 2019-10-04

* [SECURITY/BUGFIX] UI: Fix a Stored DOM XSS vulnerability with query history [CVE-2019-10215](http://cve.mitre.org/cgi-bin/cvename.cgi?name=CVE-2019-10215). #6098
* [CHANGE] Metrics: renamed prometheus_sd_configs_failed_total to prometheus_sd_failed_configs and changed to Gauge #5254
* [ENHANCEMENT] Include the tsdb tool in builds. #6089
* [ENHANCEMENT] Service discovery: add new node address types for kubernetes. #5902
* [ENHANCEMENT] UI: show warnings if query have returned some warnings. #5964
* [ENHANCEMENT] Remote write: reduce memory usage of the series cache. #5849
* [ENHANCEMENT] Remote read: use remote read streaming to reduce memory usage. #5703
* [ENHANCEMENT] Metrics: added metrics for remote write max/min/desired shards to queue manager. #5787
* [ENHANCEMENT] Promtool: show the warnings during label query. #5924
* [ENHANCEMENT] Promtool: improve error messages when parsing bad rules. #5965
* [ENHANCEMENT] Promtool: more promlint rules. #5515
* [BUGFIX] Promtool: fix recording inconsistency due to duplicate labels. #6026
* [BUGFIX] UI: fixes service-discovery view when accessed from unhealthy targets. #5915
* [BUGFIX] Metrics format: OpenMetrics parser crashes on short input. #5939
* [BUGFIX] UI: avoid truncated Y-axis values. #6014

## 2.12.0 / 2019-08-17

* [FEATURE] Track currently active PromQL queries in a log file. #5794
* [FEATURE] Enable and provide binaries for `mips64` / `mips64le` architectures. #5792
* [ENHANCEMENT] Improve responsiveness of targets web UI and API endpoint. #5740
* [ENHANCEMENT] Improve remote write desired shards calculation. #5763
* [ENHANCEMENT] Flush TSDB pages more precisely. tsdb#660
* [ENHANCEMENT] Add `prometheus_tsdb_retention_limit_bytes` metric. tsdb#667
* [ENHANCEMENT] Add logging during TSDB WAL replay on startup. tsdb#662
* [ENHANCEMENT] Improve TSDB memory usage. tsdb#653, tsdb#643, tsdb#654, tsdb#642, tsdb#627
* [BUGFIX] Check for duplicate label names in remote read. #5829
* [BUGFIX] Mark deleted rules' series as stale on next evaluation. #5759
* [BUGFIX] Fix JavaScript error when showing warning about out-of-sync server time. #5833
* [BUGFIX] Fix `promtool test rules` panic when providing empty `exp_labels`. #5774
* [BUGFIX] Only check last directory when discovering checkpoint number. #5756
* [BUGFIX] Fix error propagation in WAL watcher helper functions. #5741
* [BUGFIX] Correctly handle empty labels from alert templates. #5845

## 2.11.2 / 2019-08-14

* [BUGFIX/SECURITY] Fix a Stored DOM XSS vulnerability with query history. #5888

## 2.11.1 / 2019-07-10

* [BUGFIX] Fix potential panic when prometheus is watching multiple zookeeper paths. #5749

## 2.11.0 / 2019-07-09

* [CHANGE] Remove `max_retries` from queue_config (it has been unused since rewriting remote-write to utilize the write-ahead-log). #5649
* [CHANGE] The meta file `BlockStats` no longer holds size information. This is now dynamically calculated and kept in memory. It also includes the meta file size which was not included before. tsdb#637
* [CHANGE] Renamed metric from `prometheus_tsdb_wal_reader_corruption_errors` to `prometheus_tsdb_wal_reader_corruption_errors_total`. tsdb#622
* [FEATURE] Add option to use Alertmanager API v2. #5482
* [FEATURE] Added `humanizePercentage` function for templates. #5670
* [FEATURE] Include InitContainers in Kubernetes Service Discovery. #5598
* [FEATURE] Provide option to compress WAL records using Snappy. [#609](https://github.com/prometheus/tsdb/pull/609)
* [ENHANCEMENT] Create new clean segment when starting the WAL. tsdb#608
* [ENHANCEMENT] Reduce allocations in PromQL aggregations. #5641
* [ENHANCEMENT] Add storage warnings to LabelValues and LabelNames API results. #5673
* [ENHANCEMENT] Add `prometheus_http_requests_total` metric. #5640
* [ENHANCEMENT] Enable openbsd/arm build. #5696
* [ENHANCEMENT] Remote-write allocation improvements. #5614
* [ENHANCEMENT] Query performance improvement: Efficient iteration and search in HashForLabels and HashWithoutLabels. #5707
* [ENHANCEMENT] Allow injection of arbitrary headers in promtool. #4389
* [ENHANCEMENT] Allow passing `external_labels` in alert unit tests groups. #5608
* [ENHANCEMENT] Allows globs for rules when unit testing. #5595
* [ENHANCEMENT] Improved postings intersection matching. tsdb#616
* [ENHANCEMENT] Reduced disk usage for WAL for small setups. tsdb#605
* [ENHANCEMENT] Optimize queries using regexp for set lookups. tsdb#602
* [BUGFIX] resolve race condition in maxGauge. #5647
* [BUGFIX] Fix ZooKeeper connection leak. #5675
* [BUGFIX] Improved atomicity of .tmp block replacement during compaction for usual case. tsdb#636
* [BUGFIX] Fix "unknown series references" after clean shutdown. tsdb#623
* [BUGFIX] Re-calculate block size when calling `block.Delete`. tsdb#637
* [BUGFIX] Fix unsafe snapshots with head block. tsdb#641
* [BUGFIX] `prometheus_tsdb_compactions_failed_total` is now incremented on any compaction failure. tsdb#613

## 2.10.0 / 2019-05-25

* [CHANGE/BUGFIX] API: Encode alert values as string to correctly represent Inf/NaN. #5582
* [FEATURE] Template expansion: Make external labels available as `$externalLabels` in alert and console template expansion. #5463
* [FEATURE] TSDB: Add `prometheus_tsdb_wal_segment_current` metric for the WAL segment index that TSDB is currently writing to. tsdb#601
* [FEATURE] Scrape: Add `scrape_series_added` per-scrape metric. #5546
* [ENHANCEMENT] Discovery/kubernetes: Add labels `__meta_kubernetes_endpoint_node_name` and `__meta_kubernetes_endpoint_hostname`. #5571
* [ENHANCEMENT] Discovery/azure: Add label `__meta_azure_machine_public_ip`. #5475
* [ENHANCEMENT] TSDB: Simplify mergedPostings.Seek, resulting in better performance if there are many posting lists. tsdb#595
* [ENHANCEMENT] Log filesystem type on startup. #5558
* [ENHANCEMENT] Cmd/promtool: Use POST requests for Query and QueryRange. client_golang#557
* [ENHANCEMENT] Web: Sort alerts by group name. #5448
* [ENHANCEMENT] Console templates: Add convenience variables `$rawParams`, `$params`, `$path`. #5463
* [BUGFIX] TSDB: Don't panic when running out of disk space and recover nicely from the condition. tsdb#582
* [BUGFIX] TSDB: Correctly handle empty labels. tsdb#594
* [BUGFIX] TSDB: Don't crash on an unknown tombstone reference. tsdb#604
* [BUGFIX] Storage/remote: Remove queue-manager specific metrics if queue no longer exists. #5445 #5485 #5555
* [BUGFIX] PromQL: Correctly display `{__name__="a"}`. #5552
* [BUGFIX] Discovery/kubernetes: Use `service` rather than `ingress` as the name for the service workqueue. #5520
* [BUGFIX] Discovery/azure: Don't panic on a VM with a public IP. #5587
* [BUGFIX] Discovery/triton: Always read HTTP body to completion. #5596
* [BUGFIX] Web: Fixed Content-Type for js and css instead of using `/etc/mime.types`. #5551

## 2.9.2 / 2019-04-24

* [BUGFIX] Make sure subquery range is taken into account for selection #5467
* [BUGFIX] Exhaust every request body before closing it #5166
* [BUGFIX] Cmd/promtool: return errors from rule evaluations #5483
* [BUGFIX] Remote Storage: string interner should not panic in release #5487
* [BUGFIX] Fix memory allocation regression in mergedPostings.Seek tsdb#586

## 2.9.1 / 2019-04-16

* [BUGFIX] Discovery/kubernetes: fix missing label sanitization #5462
* [BUGFIX] Remote_write: Prevent reshard concurrent with calling stop #5460

## 2.9.0 / 2019-04-15

This releases uses Go 1.12, which includes a change in how memory is released
to Linux. This will cause RSS to be reported as higher, however this is harmless
and the memory is available to the kernel when it needs it.

* [CHANGE/ENHANCEMENT] Update Consul to support catalog.ServiceMultipleTags. #5151
* [FEATURE] Add honor_timestamps scrape option. #5304
* [ENHANCEMENT] Discovery/kubernetes: add present labels for labels/annotations. #5443
* [ENHANCEMENT] OpenStack SD: Add ProjectID and UserID meta labels. #5431
* [ENHANCEMENT] Add GODEBUG and retention to the runtime page. #5324 #5322
* [ENHANCEMENT] Add support for POSTing to /series endpoint. #5422
* [ENHANCEMENT] Support PUT methods for Lifecycle and Admin APIs. #5376
* [ENHANCEMENT] Scrape: Add global jitter for HA server. #5181
* [ENHANCEMENT] Check for cancellation on every step of a range evaluation. #5131
* [ENHANCEMENT] String interning for labels & values in the remote_write path. #5316
* [ENHANCEMENT] Don't lose the scrape cache on a failed scrape. #5414
* [ENHANCEMENT] Reload cert files from disk automatically. common#173
* [ENHANCEMENT] Use fixed length millisecond timestamp format for logs. common#172
* [ENHANCEMENT] Performance improvements for postings. tsdb#509 tsdb#572
* [BUGFIX] Remote Write: fix checkpoint reading. #5429
* [BUGFIX] Check if label value is valid when unmarshaling external labels from YAML. #5316
* [BUGFIX] Promparse: sort all labels when parsing. #5372
* [BUGFIX] Reload rules: copy state on both name and labels. #5368
* [BUGFIX] Exponentiation operator to drop metric name in result of operation. #5329
* [BUGFIX] Config: resolve more file paths. #5284
* [BUGFIX] Promtool: resolve relative paths in alert test files. #5336
* [BUGFIX] Set TLSHandshakeTimeout in HTTP transport. common#179
* [BUGFIX] Use fsync to be more resilient to machine crashes. tsdb#573 tsdb#578
* [BUGFIX] Keep series that are still in WAL in checkpoints. tsdb#577
* [BUGFIX] Fix output sample values for scalar-to-vector comparison operations. #5454

## 2.8.1 / 2019-03-28

* [BUGFIX] Display the job labels in `/targets` which was removed accidentally. #5406

## 2.8.0 / 2019-03-12

This release uses Write-Ahead Logging (WAL) for the remote_write API. This currently causes a slight increase in memory usage, which will be addressed in future releases.

* [CHANGE] Default time retention is used only when no size based retention is specified. These are flags where time retention is specified by the flag `--storage.tsdb.retention` and size retention by `--storage.tsdb.retention.size`. #5216
* [CHANGE] `prometheus_tsdb_storage_blocks_bytes_total` is now `prometheus_tsdb_storage_blocks_bytes`. prometheus/tsdb#506
* [FEATURE] [EXPERIMENTAL] Time overlapping blocks are now allowed; vertical compaction and vertical query merge. It is an optional feature which is controlled by the `--storage.tsdb.allow-overlapping-blocks` flag, disabled by default. prometheus/tsdb#370
* [ENHANCEMENT] Use the WAL for remote_write API. #4588
* [ENHANCEMENT] Query performance improvements. prometheus/tsdb#531
* [ENHANCEMENT] UI enhancements with upgrade to Bootstrap 4. #5226
* [ENHANCEMENT] Reduce time that Alertmanagers are in flux when reloaded. #5126
* [ENHANCEMENT] Limit number of metrics displayed on UI to 10000. #5139
* [ENHANCEMENT] (1) Remember All/Unhealthy choice on target-overview when reloading page. (2) Resize text-input area on Graph page on mouseclick. #5201
* [ENHANCEMENT] In `histogram_quantile` merge buckets with equivalent le values. #5158.
* [ENHANCEMENT] Show list of offending labels in the error message in many-to-many scenarios. #5189
* [ENHANCEMENT] Show `Storage Retention` criteria in effect on `/status` page. #5322
* [BUGFIX] Fix sorting of rule groups. #5260
* [BUGFIX] Fix support for password_file and bearer_token_file in Kubernetes SD. #5211
* [BUGFIX] Scrape: catch errors when creating HTTP clients #5182. Adds new metrics:
  * `prometheus_target_scrape_pools_total`
  * `prometheus_target_scrape_pools_failed_total`
  * `prometheus_target_scrape_pool_reloads_total`
  * `prometheus_target_scrape_pool_reloads_failed_total`
* [BUGFIX] Fix panic when aggregator param is not a literal. #5290

## 2.7.2 / 2019-03-02

* [BUGFIX] `prometheus_rule_group_last_evaluation_timestamp_seconds` is now a unix timestamp. #5186

## 2.7.1 / 2019-01-31

This release has a fix for a Stored DOM XSS vulnerability that can be triggered when using the query history functionality. Thanks to Dor Tumarkin from Checkmarx for reporting it.

* [BUGFIX/SECURITY] Fix a Stored DOM XSS vulnerability with query history. #5163
* [BUGFIX] `prometheus_rule_group_last_duration_seconds` now reports seconds instead of nanoseconds. #5153
* [BUGFIX] Make sure the targets are consistently sorted in the targets page. #5161

## 2.7.0 / 2019-01-28

We're rolling back the Dockerfile changes introduced in 2.6.0. If you made changes to your docker deployment in 2.6.0, you will need to roll them back. This release also adds experimental support for disk size based retention. To accommodate that we are deprecating the flag `storage.tsdb.retention` in favour of `storage.tsdb.retention.time`. We print a warning if the flag is in use, but it will function without breaking until Prometheus 3.0.

* [CHANGE] Rollback Dockerfile to version at 2.5.0. Rollback of the breaking change introduced in 2.6.0. #5122
* [FEATURE] Add subqueries to PromQL. #4831
* [FEATURE] [EXPERIMENTAL] Add support for disk size based retention. Note that we don't consider the WAL size which could be significant and the time based retention policy also applies. #5109 prometheus/tsdb#343
* [FEATURE] Add CORS origin flag. #5011
* [ENHANCEMENT] Consul SD: Add tagged address to the discovery metadata. #5001
* [ENHANCEMENT] Kubernetes SD: Add service external IP and external name to the discovery metadata. #4940
* [ENHANCEMENT] Azure SD: Add support for Managed Identity authentication. #4590
* [ENHANCEMENT] Azure SD: Add tenant and subscription IDs to the discovery metadata. #4969
* [ENHANCEMENT] OpenStack SD: Add support for application credentials based authentication. #4968
* [ENHANCEMENT] Add metric for number of rule groups loaded. #5090
* [BUGFIX] Avoid duplicate tests for alert unit tests. #4964
* [BUGFIX] Don't depend on given order when comparing samples in alert unit testing. #5049
* [BUGFIX] Make sure the retention period doesn't overflow. #5112
* [BUGFIX] Make sure the blocks don't get very large. #5112
* [BUGFIX] Don't generate blocks with no samples. prometheus/tsdb#374
* [BUGFIX] Reintroduce metric for WAL corruptions. prometheus/tsdb#473

## 2.6.1 / 2019-01-15

* [BUGFIX] Azure SD: Fix discovery getting stuck sometimes. #5088
* [BUGFIX] Marathon SD: Use `Tasks.Ports` when `RequirePorts` is `false`. #5026
* [BUGFIX] Promtool: Fix "out-of-order sample" errors when testing rules. #5069

## 2.6.0 / 2018-12-17

* [CHANGE] Remove default flags from the container's entrypoint, run Prometheus from `/etc/prometheus` and symlink the storage directory to `/etc/prometheus/data`. #4976
* [CHANGE] Promtool: Remove the `update` command. #3839
* [FEATURE] Add JSON log format via the `--log.format` flag. #4876
* [FEATURE] API: Add /api/v1/labels endpoint to get all label names. #4835
* [FEATURE] Web: Allow setting the page's title via the `--web.ui-title` flag. #4841
* [ENHANCEMENT] Add `prometheus_tsdb_lowest_timestamp_seconds`, `prometheus_tsdb_head_min_time_seconds` and `prometheus_tsdb_head_max_time_seconds` metrics. #4888
* [ENHANCEMENT] Add `rule_group_last_evaluation_timestamp_seconds` metric. #4852
* [ENHANCEMENT] Add `prometheus_template_text_expansion_failures_total` and `prometheus_template_text_expansions_total` metrics. #4747
* [ENHANCEMENT] Set consistent User-Agent header in outgoing requests. #4891
* [ENHANCEMENT] Azure SD: Error out at load time when authentication parameters are missing. #4907
* [ENHANCEMENT] EC2 SD: Add the machine's private DNS name to the discovery metadata. #4693
* [ENHANCEMENT] EC2 SD: Add the operating system's platform to the discovery metadata. #4663
* [ENHANCEMENT] Kubernetes SD: Add the pod's phase to the discovery metadata. #4824
* [ENHANCEMENT] Kubernetes SD: Log Kubernetes messages. #4931
* [ENHANCEMENT] Promtool: Collect CPU and trace profiles. #4897
* [ENHANCEMENT] Promtool: Support writing output as JSON. #4848
* [ENHANCEMENT] Remote Read: Return available data if remote read fails partially. #4832
* [ENHANCEMENT] Remote Write: Improve queue performance. #4772
* [ENHANCEMENT] Remote Write: Add min_shards parameter to set the minimum number of shards. #4924
* [ENHANCEMENT] TSDB: Improve WAL reading. #4953
* [ENHANCEMENT] TSDB: Memory improvements. #4953
* [ENHANCEMENT] Web: Log stack traces on panic. #4221
* [ENHANCEMENT] Web UI: Add copy to clipboard button for configuration. #4410
* [ENHANCEMENT] Web UI: Support console queries at specific times. #4764
* [ENHANCEMENT] Web UI: group targets by job then instance. #4898 #4806
* [BUGFIX] Deduplicate handler labels for HTTP metrics. #4732
* [BUGFIX] Fix leaked queriers causing shutdowns to hang. #4922
* [BUGFIX] Fix configuration loading panics on nil pointer slice elements. #4942
* [BUGFIX] API: Correctly skip mismatching targets on /api/v1/targets/metadata. #4905
* [BUGFIX] API: Better rounding for incoming query timestamps. #4941
* [BUGFIX] Azure SD: Fix panic. #4867
* [BUGFIX] Console templates: Fix hover when the metric has a null value. #4906
* [BUGFIX] Discovery: Remove all targets when the scrape configuration gets empty. #4819
* [BUGFIX] Marathon SD: Fix leaked connections. #4915
* [BUGFIX] Marathon SD: Use 'hostPort' member of portMapping to construct target endpoints. #4887
* [BUGFIX] PromQL: Fix a goroutine leak in the lexer/parser. #4858
* [BUGFIX] Scrape: Pass through content-type for non-compressed output. #4912
* [BUGFIX] Scrape: Fix deadlock in the scrape's manager. #4894
* [BUGFIX] Scrape: Scrape targets at fixed intervals even after Prometheus restarts. #4926
* [BUGFIX] TSDB: Support restored snapshots including the head properly. #4953
* [BUGFIX] TSDB: Repair WAL when the last record in a segment is torn. #4953
* [BUGFIX] TSDB: Fix unclosed file readers on Windows systems. #4997
* [BUGFIX] Web: Avoid proxy to connect to the local gRPC server. #4572

## 2.5.0 / 2018-11-06

* [CHANGE] Group targets by scrape config instead of job name. #4806 #4526
* [CHANGE] Marathon SD: Various changes to adapt to Marathon 1.5+. #4499
* [CHANGE] Discovery: Split `prometheus_sd_discovered_targets` metric by scrape and notify (Alertmanager SD) as well as by section in the respective configuration. #4753
* [FEATURE] Add OpenMetrics support for scraping (EXPERIMENTAL). #4700
* [FEATURE] Add unit testing for rules. #4350
* [FEATURE] Make maximum number of samples per query configurable via `--query.max-samples` flag. #4513
* [FEATURE] Make maximum number of concurrent remote reads configurable via `--storage.remote.read-concurrent-limit` flag. #4656
* [ENHANCEMENT] Support s390x platform for Linux. #4605
* [ENHANCEMENT] API: Add `prometheus_api_remote_read_queries` metric tracking currently executed or waiting remote read API requests. #4699
* [ENHANCEMENT] Remote Read: Add `prometheus_remote_storage_remote_read_queries` metric tracking currently in-flight remote read queries. #4677
* [ENHANCEMENT] Remote Read: Reduced memory usage. #4655
* [ENHANCEMENT] Discovery: Add `prometheus_sd_discovered_targets`, `prometheus_sd_received_updates_total`, `prometheus_sd_updates_delayed_total`, and `prometheus_sd_updates_total` metrics for discovery subsystem. #4667
* [ENHANCEMENT] Discovery: Improve performance of previously slow updates of changes of targets. #4526
* [ENHANCEMENT] Kubernetes SD: Add extended metrics. #4458
* [ENHANCEMENT] OpenStack SD: Support discovering instances from all projects. #4682
* [ENHANCEMENT] OpenStack SD: Discover all interfaces. #4649
* [ENHANCEMENT] OpenStack SD: Support `tls_config` for the used HTTP client. #4654
* [ENHANCEMENT] Triton SD: Add ability to filter triton_sd targets by pre-defined groups. #4701
* [ENHANCEMENT] Web UI: Avoid browser spell-checking in expression field. #4728
* [ENHANCEMENT] Web UI: Add scrape duration and last evaluation time in targets and rules pages. #4722
* [ENHANCEMENT] Web UI: Improve rule view by wrapping lines. #4702
* [ENHANCEMENT] Rules: Error out at load time for invalid templates, rather than at evaluation time. #4537
* [ENHANCEMENT] TSDB: Add metrics for WAL operations. #4692
* [BUGFIX] Change max/min over_time to handle NaNs properly. #4386
* [BUGFIX] Check label name for `count_values` PromQL function. #4585
* [BUGFIX] Ensure that vectors and matrices do not contain identical label-sets. #4589

## 2.4.3 / 2018-10-04

* [BUGFIX] Fix panic when using custom EC2 API for SD #4672
* [BUGFIX] Fix panic when Zookeeper SD cannot connect to servers #4669
* [BUGFIX] Make the skip_head an optional parameter for snapshot API #4674

## 2.4.2 / 2018-09-21

 The last release didn't have bugfix included due to a vendoring error.

 * [BUGFIX] Handle WAL corruptions properly prometheus/tsdb#389
 * [BUGFIX] Handle WAL migrations correctly on Windows prometheus/tsdb#392

## 2.4.1 / 2018-09-19

* [ENHANCEMENT] New TSDB metrics prometheus/tsdb#375 prometheus/tsdb#363
* [BUGFIX] Render UI correctly for Windows #4616

## 2.4.0 / 2018-09-11

This release includes multiple bugfixes and features. Further, the WAL implementation has been re-written so the storage is not forward compatible. Prometheus 2.3 storage will work on 2.4 but not vice-versa.

* [CHANGE] Reduce remote write default retries #4279
* [CHANGE] Remove /heap endpoint #4460
* [FEATURE] Persist alert 'for' state across restarts #4061
* [FEATURE] Add API providing per target metric metadata #4183
* [FEATURE] Add API providing recording and alerting rules #4318 #4501
* [ENHANCEMENT] Brand new WAL implementation for TSDB. Forwards incompatible with previous WAL.
* [ENHANCEMENT] Show rule evaluation errors in UI #4457
* [ENHANCEMENT] Throttle resends of alerts to Alertmanager #4538
* [ENHANCEMENT] Send EndsAt along with the alert to Alertmanager #4550
* [ENHANCEMENT] Limit the samples returned by remote read endpoint #4532
* [ENHANCEMENT] Limit the data read in through remote read #4239
* [ENHANCEMENT] Coalesce identical SD configurations #3912
* [ENHANCEMENT] `promtool`: Add new commands for debugging and querying #4247 #4308 #4346 #4454
* [ENHANCEMENT] Update console examples for node_exporter v0.16.0 #4208
* [ENHANCEMENT] Optimize PromQL aggregations #4248
* [ENHANCEMENT] Remote read: Add Offset to hints #4226
* [ENHANCEMENT] `consul_sd`: Add support for ServiceMeta field #4280
* [ENHANCEMENT] `ec2_sd`: Maintain order of subnet_id label #4405
* [ENHANCEMENT] `ec2_sd`: Add support for custom endpoint to support EC2 compliant APIs #4333
* [ENHANCEMENT] `ec2_sd`: Add instance_owner label #4514
* [ENHANCEMENT] `azure_sd`: Add support for VMSS discovery and multiple environments #4202 #4569
* [ENHANCEMENT] `gce_sd`: Add instance_id label #4488
* [ENHANCEMENT] Forbid rule-abiding robots from indexing #4266
* [ENHANCEMENT] Log virtual memory limits on startup #4418
* [BUGFIX] Wait for service discovery to stop before exiting #4508
* [BUGFIX] Render SD configs properly #4338
* [BUGFIX] Only add LookbackDelta to vector selectors #4399
* [BUGFIX] `ec2_sd`: Handle panic-ing nil pointer #4469
* [BUGFIX] `consul_sd`: Stop leaking connections #4443
* [BUGFIX] Use templated labels also to identify alerts #4500
* [BUGFIX] Reduce floating point errors in stddev and related functions #4533
* [BUGFIX] Log errors while encoding responses #4359

## 2.3.2 / 2018-07-12

* [BUGFIX] Fix various tsdb bugs #4369
* [BUGFIX] Reorder startup and shutdown to prevent panics. #4321
* [BUGFIX] Exit with non-zero code on error #4296
* [BUGFIX] discovery/kubernetes/ingress: fix scheme discovery #4329
* [BUGFIX] Fix race in zookeeper sd #4355
* [BUGFIX] Better timeout handling in promql #4291 #4300
* [BUGFIX] Propagate errors when selecting series from the tsdb #4136

## 2.3.1 / 2018-06-19

* [BUGFIX] Avoid infinite loop on duplicate NaN values. #4275
* [BUGFIX] Fix nil pointer deference when using various API endpoints #4282
* [BUGFIX] config: set target group source index during unmarshaling #4245
* [BUGFIX] discovery/file: fix logging #4178
* [BUGFIX] kubernetes_sd: fix namespace filtering #4285
* [BUGFIX] web: restore old path prefix behavior #4273
* [BUGFIX] web: remove security headers added in 2.3.0 #4259

## 2.3.0 / 2018-06-05

* [CHANGE] `marathon_sd`: use `auth_token` and `auth_token_file` for token-based authentication instead of `bearer_token` and `bearer_token_file` respectively.
* [CHANGE] Metric names for HTTP server metrics changed
* [FEATURE] Add query commands to promtool
* [FEATURE] Add security headers to HTTP server responses
* [FEATURE] Pass query hints via remote read API
* [FEATURE] Basic auth passwords can now be configured via file across all configuration
* [ENHANCEMENT] Optimize PromQL and API serialization for memory usage and allocations
* [ENHANCEMENT] Limit number of dropped targets in web UI
* [ENHANCEMENT] Consul and EC2 service discovery allow using server-side filtering for performance improvement
* [ENHANCEMENT] Add advanced filtering configuration to EC2 service discovery
* [ENHANCEMENT] `marathon_sd`: adds support for basic and bearer authentication, plus all other common HTTP client options (TLS config, proxy URL, etc.)
* [ENHANCEMENT] Provide machine type metadata and labels in GCE service discovery
* [ENHANCEMENT] Add pod controller kind and name to Kubernetes service discovery data
* [ENHANCEMENT] Move TSDB to flock-based log file that works with Docker containers
* [BUGFIX] Properly propagate storage errors in PromQL
* [BUGFIX] Fix path prefix for web pages
* [BUGFIX] Fix goroutine leak in Consul service discovery
* [BUGFIX] Fix races in scrape manager
* [BUGFIX] Fix OOM for very large k in PromQL topk() queries
* [BUGFIX] Make remote write more resilient to unavailable receivers
* [BUGFIX] Make remote write shutdown cleanly
* [BUGFIX] Don't leak files on errors in TSDB's tombstone cleanup
* [BUGFIX] Unary minus expressions now removes the metric name from results
* [BUGFIX] Fix bug that lead to wrong amount of samples considered for time range expressions

## 2.2.1 / 2018-03-13

* [BUGFIX] Fix data loss in TSDB on compaction
* [BUGFIX] Correctly stop timer in remote-write path
* [BUGFIX] Fix deadlock triggered by loading targets page
* [BUGFIX] Fix incorrect buffering of samples on range selection queries
* [BUGFIX] Handle large index files on windows properly

## 2.2.0 / 2018-03-08

* [CHANGE] Rename file SD mtime metric.
* [CHANGE] Send target update on empty pod IP in Kubernetes SD.
* [FEATURE] Add API endpoint for flags.
* [FEATURE] Add API endpoint for dropped targets.
* [FEATURE] Display annotations on alerts page.
* [FEATURE] Add option to skip head data when taking snapshots.
* [ENHANCEMENT] Federation performance improvement.
* [ENHANCEMENT] Read bearer token file on every scrape.
* [ENHANCEMENT] Improve typeahead on `/graph` page.
* [ENHANCEMENT] Change rule file formatting.
* [ENHANCEMENT] Set consul server default to `localhost:8500`.
* [ENHANCEMENT] Add dropped Alertmanagers to API info endpoint.
* [ENHANCEMENT] Add OS type meta label to Azure SD.
* [ENHANCEMENT] Validate required fields in SD configuration.
* [BUGFIX] Prevent stack overflow on deep recursion in TSDB.
* [BUGFIX] Correctly read offsets in index files that are greater than 4GB.
* [BUGFIX] Fix scraping behavior for empty labels.
* [BUGFIX] Drop metric name for bool modifier.
* [BUGFIX] Fix races in discovery.
* [BUGFIX] Fix Kubernetes endpoints SD for empty subsets.
* [BUGFIX] Throttle updates from SD providers, which caused increased CPU usage and allocations.
* [BUGFIX] Fix TSDB block reload issue.
* [BUGFIX] Fix PromQL printing of empty `without()`.
* [BUGFIX] Don't reset FiredAt for inactive alerts.
* [BUGFIX] Fix erroneous file version changes and repair existing data.

## 2.1.0 / 2018-01-19

* [FEATURE] New Service Discovery UI showing labels before and after relabelling.
* [FEATURE] New Admin APIs added to v1 to delete, snapshot and remove tombstones.
* [ENHANCEMENT] The graph UI autocomplete now includes your previous queries.
* [ENHANCEMENT] Federation is now much faster for large numbers of series.
* [ENHANCEMENT] Added new metrics to measure rule timings.
* [ENHANCEMENT] Rule evaluation times added to the rules UI.
* [ENHANCEMENT] Added metrics to measure modified time of file SD files.
* [ENHANCEMENT] Kubernetes SD now includes POD UID in discovery metadata.
* [ENHANCEMENT] The Query APIs now return optional stats on query execution times.
* [ENHANCEMENT] The index now no longer has the 4GiB size limit and is also smaller.
* [BUGFIX] Remote read `read_recent` option is now false by default.
* [BUGFIX] Pass the right configuration to each Alertmanager (AM) when using multiple AM configs.
* [BUGFIX] Fix not-matchers not selecting series with labels unset.
* [BUGFIX] tsdb: Fix occasional panic in head block.
* [BUGFIX] tsdb: Close files before deletion to fix retention issues on Windows and NFS.
* [BUGFIX] tsdb: Cleanup and do not retry failing compactions.
* [BUGFIX] tsdb: Close WAL while shutting down.


## 2.0.0 / 2017-11-08

This release includes a completely rewritten storage, huge performance
improvements, but also many backwards incompatible changes. For more
information, read the announcement blog post and migration guide.

https://prometheus.io/blog/2017/11/08/announcing-prometheus-2-0/
https://prometheus.io/docs/prometheus/2.0/migration/

* [CHANGE] Completely rewritten storage layer, with WAL. This is not backwards compatible with 1.x storage, and many flags have changed/disappeared.
* [CHANGE] New staleness behavior. Series now marked stale after target scrapes no longer return them, and soon after targets disappear from service discovery.
* [CHANGE] Rules files use YAML syntax now. Conversion tool added to promtool.
* [CHANGE] Removed `count_scalar`, `drop_common_labels` functions and `keep_common` modifier from PromQL.
* [CHANGE] Rewritten exposition format parser with much higher performance. The Protobuf exposition format is no longer supported.
* [CHANGE] Example console templates updated for new storage and metrics names. Examples other than node exporter and Prometheus removed.
* [CHANGE] Admin and lifecycle APIs now disabled by default, can be re-enabled via flags
* [CHANGE] Flags switched to using Kingpin, all flags are now --flagname rather than -flagname.
* [FEATURE/CHANGE] Remote read can be configured to not read data which is available locally. This is enabled by default.
* [FEATURE] Rules can be grouped now. Rules within a rule group are executed sequentially.
* [FEATURE] Added experimental GRPC apis
* [FEATURE] Add timestamp() function to PromQL.
* [ENHANCEMENT] Remove remote read from the query path if no remote storage is configured.
* [ENHANCEMENT] Bump Consul HTTP client timeout to not match the Consul SD watch timeout.
* [ENHANCEMENT] Go-conntrack added to provide HTTP connection metrics.
* [BUGFIX] Fix connection leak in Consul SD.

## 1.8.2 / 2017-11-04

* [BUGFIX] EC2 service discovery: Do not crash if tags are empty.

## 1.8.1 / 2017-10-19

* [BUGFIX] Correctly handle external labels on remote read endpoint

## 1.8.0 / 2017-10-06

* [CHANGE] Rule links link to the _Console_ tab rather than the _Graph_ tab to
  not trigger expensive range queries by default.
* [FEATURE] Ability to act as a remote read endpoint for other Prometheus
  servers.
* [FEATURE] K8s SD: Support discovery of ingresses.
* [FEATURE] Consul SD: Support for node metadata.
* [FEATURE] Openstack SD: Support discovery of hypervisors.
* [FEATURE] Expose current Prometheus config via `/status/config`.
* [FEATURE] Allow to collapse jobs on `/targets` page.
* [FEATURE] Add `/-/healthy` and `/-/ready` endpoints.
* [FEATURE] Add color scheme support to console templates.
* [ENHANCEMENT] Remote storage connections use HTTP keep-alive.
* [ENHANCEMENT] Improved logging about remote storage.
* [ENHANCEMENT] Relaxed URL validation.
* [ENHANCEMENT] Openstack SD: Handle instances without IP.
* [ENHANCEMENT] Make remote storage queue manager configurable.
* [ENHANCEMENT] Validate metrics returned from remote read.
* [ENHANCEMENT] EC2 SD: Set a default region.
* [ENHANCEMENT] Changed help link to `https://prometheus.io/docs`.
* [BUGFIX] Fix floating-point precision issue in `deriv` function.
* [BUGFIX] Fix pprof endpoints when -web.route-prefix or -web.external-url is
  used.
* [BUGFIX] Fix handling of `null` target groups in file-based SD.
* [BUGFIX] Set the sample timestamp in date-related PromQL functions.
* [BUGFIX] Apply path prefix to redirect from deprecated graph URL.
* [BUGFIX] Fixed tests on MS Windows.
* [BUGFIX] Check for invalid UTF-8 in label values after relabeling.

## 1.7.2 / 2017-09-26

* [BUGFIX] Correctly remove all targets from DNS service discovery if the
  corresponding DNS query succeeds and returns an empty result.
* [BUGFIX] Correctly parse resolution input in expression browser.
* [BUGFIX] Consistently use UTC in the date picker of the expression browser.
* [BUGFIX] Correctly handle multiple ports in Marathon service discovery.
* [BUGFIX] Fix HTML escaping so that HTML templates compile with Go1.9.
* [BUGFIX] Prevent number of remote write shards from going negative.
* [BUGFIX] In the graphs created by the expression browser, render very large
  and small numbers in a readable way.
* [BUGFIX] Fix a rarely occurring iterator issue in varbit encoded chunks.

## 1.7.1 / 2017-06-12

* [BUGFIX] Fix double prefix redirect.

## 1.7.0 / 2017-06-06

* [CHANGE] Compress remote storage requests and responses with unframed/raw snappy.
* [CHANGE] Properly ellide secrets in config.
* [FEATURE] Add OpenStack service discovery.
* [FEATURE] Add ability to limit Kubernetes service discovery to certain namespaces.
* [FEATURE] Add metric for discovered number of Alertmanagers.
* [ENHANCEMENT] Print system information (uname) on start up.
* [ENHANCEMENT] Show gaps in graphs on expression browser.
* [ENHANCEMENT] Promtool linter checks counter naming and more reserved labels.
* [BUGFIX] Fix broken Mesos discovery.
* [BUGFIX] Fix redirect when external URL is set.
* [BUGFIX] Fix mutation of active alert elements by notifier.
* [BUGFIX] Fix HTTP error handling for remote write.
* [BUGFIX] Fix builds for Solaris/Illumos.
* [BUGFIX] Fix overflow checking in global config.
* [BUGFIX] Fix log level reporting issue.
* [BUGFIX] Fix ZooKeeper serverset discovery can become out-of-sync.

## 1.6.3 / 2017-05-18

* [BUGFIX] Fix disappearing Alertmanager targets in Alertmanager discovery.
* [BUGFIX] Fix panic with remote_write on ARMv7.
* [BUGFIX] Fix stacked graphs to adapt min/max values.

## 1.6.2 / 2017-05-11

* [BUGFIX] Fix potential memory leak in Kubernetes service discovery

## 1.6.1 / 2017-04-19

* [BUGFIX] Don't panic if storage has no FPs even after initial wait

## 1.6.0 / 2017-04-14

* [CHANGE] Replaced the remote write implementations for various backends by a
  generic write interface with example adapter implementation for various
  backends. Note that both the previous and the current remote write
  implementations are **experimental**.
* [FEATURE] New flag `-storage.local.target-heap-size` to tell Prometheus about
  the desired heap size. This deprecates the flags
  `-storage.local.memory-chunks` and `-storage.local.max-chunks-to-persist`,
  which are kept for backward compatibility.
* [FEATURE] Add `check-metrics` to `promtool` to lint metric names.
* [FEATURE] Add Joyent Triton discovery.
* [FEATURE] `X-Prometheus-Scrape-Timeout-Seconds` header in HTTP scrape
  requests.
* [FEATURE] Remote read interface, including example for InfluxDB. **Experimental.**
* [FEATURE] Enable Consul SD to connect via TLS.
* [FEATURE] Marathon SD supports multiple ports.
* [FEATURE] Marathon SD supports bearer token for authentication.
* [FEATURE] Custom timeout for queries.
* [FEATURE] Expose `buildQueryUrl` in `graph.js`.
* [FEATURE] Add `rickshawGraph` property to the graph object in console
  templates.
* [FEATURE] New metrics exported by Prometheus itself:
  * Summary `prometheus_engine_query_duration_seconds`
  * Counter `prometheus_evaluator_iterations_missed_total`
  * Counter `prometheus_evaluator_iterations_total`
  * Gauge `prometheus_local_storage_open_head_chunks`
  * Gauge `prometheus_local_storage_target_heap_size`
* [ENHANCEMENT] Reduce shut-down time by interrupting an ongoing checkpoint
  before starting the final checkpoint.
* [ENHANCEMENT] Auto-tweak times between checkpoints to limit time spent in
  checkpointing to 50%.
* [ENHANCEMENT] Improved crash recovery deals better with certain index
  corruptions.
* [ENHANCEMENT] Graphing deals better with constant time series.
* [ENHANCEMENT] Retry remote writes on recoverable errors.
* [ENHANCEMENT] Evict unused chunk descriptors during crash recovery to limit
  memory usage.
* [ENHANCEMENT] Smoother disk usage during series maintenance.
* [ENHANCEMENT] Targets on targets page sorted by instance within a job.
* [ENHANCEMENT] Sort labels in federation.
* [ENHANCEMENT] Set `GOGC=40` by default, which results in much better memory
  utilization at the price of slightly higher CPU usage. If `GOGC` is set by
  the user, it is still honored as usual.
* [ENHANCEMENT] Close head chunks after being idle for the duration of the
  configured staleness delta. This helps to persist and evict head chunk of
  stale series more quickly.
* [ENHANCEMENT] Stricter checking of relabel config.
* [ENHANCEMENT] Cache busters for static web content.
* [ENHANCEMENT] Send Prometheus-specific user-agent header during scrapes.
* [ENHANCEMENT] Improved performance of series retention cut-off.
* [ENHANCEMENT] Mitigate impact of non-atomic sample ingestion on
  `histogram_quantile` by enforcing buckets to be monotonic.
* [ENHANCEMENT] Released binaries built with Go 1.8.1.
* [BUGFIX] Send `instance=""` with federation if `instance` not set.
* [BUGFIX] Update to new `client_golang` to get rid of unwanted quantile
  metrics in summaries.
* [BUGFIX] Introduce several additional guards against data corruption.
* [BUGFIX] Mark storage dirty and increment
  `prometheus_local_storage_persist_errors_total` on all relevant errors.
* [BUGFIX] Propagate storage errors as 500 in the HTTP API.
* [BUGFIX] Fix int64 overflow in timestamps in the HTTP API.
* [BUGFIX] Fix deadlock in Zookeeper SD.
* [BUGFIX] Fix fuzzy search problems in the web-UI auto-completion.

## 1.5.3 / 2017-05-11

* [BUGFIX] Fix potential memory leak in Kubernetes service discovery

## 1.5.2 / 2017-02-10

* [BUGFIX] Fix series corruption in a special case of series maintenance where
  the minimum series-file-shrink-ratio kicks in.
* [BUGFIX] Fix two panic conditions both related to processing a series
  scheduled to be quarantined.
* [ENHANCEMENT] Binaries built with Go1.7.5.

## 1.5.1 / 2017-02-07

* [BUGFIX] Don't lose fully persisted memory series during checkpointing.
* [BUGFIX] Fix intermittently failing relabeling.
* [BUGFIX] Make `-storage.local.series-file-shrink-ratio` work.
* [BUGFIX] Remove race condition from TestLoop.

## 1.5.0 / 2017-01-23

* [CHANGE] Use lexicographic order to sort alerts by name.
* [FEATURE] Add Joyent Triton discovery.
* [FEATURE] Add scrape targets and alertmanager targets API.
* [FEATURE] Add various persistence related metrics.
* [FEATURE] Add various query engine related metrics.
* [FEATURE] Add ability to limit scrape samples, and related metrics.
* [FEATURE] Add labeldrop and labelkeep relabelling actions.
* [FEATURE] Display current working directory on status-page.
* [ENHANCEMENT] Strictly use ServiceAccount for in cluster configuration on Kubernetes.
* [ENHANCEMENT] Various performance and memory-management improvements.
* [BUGFIX] Fix basic auth for alertmanagers configured via flag.
* [BUGFIX] Don't panic on decoding corrupt data.
* [BUGFIX] Ignore dotfiles in data directory.
* [BUGFIX] Abort on intermediate federation errors.

## 1.4.1 / 2016-11-28

* [BUGFIX] Fix Consul service discovery

## 1.4.0 / 2016-11-25

* [FEATURE] Allow configuring Alertmanagers via service discovery
* [FEATURE] Display used Alertmanagers on runtime page in the UI
* [FEATURE] Support profiles in AWS EC2 service discovery configuration
* [ENHANCEMENT] Remove duplicated logging of Kubernetes client errors
* [ENHANCEMENT] Add metrics about Kubernetes service discovery
* [BUGFIX] Update alert annotations on re-evaluation
* [BUGFIX] Fix export of group modifier in PromQL queries
* [BUGFIX] Remove potential deadlocks in several service discovery implementations
* [BUGFIX] Use proper float64 modulo in PromQL `%` binary operations
* [BUGFIX] Fix crash bug in Kubernetes service discovery

## 1.3.1 / 2016-11-04

This bug-fix release pulls in the fixes from the 1.2.3 release.

* [BUGFIX] Correctly handle empty Regex entry in relabel config.
* [BUGFIX] MOD (`%`) operator doesn't panic with small floating point numbers.
* [BUGFIX] Updated miekg/dns vendoring to pick up upstream bug fixes.
* [ENHANCEMENT] Improved DNS error reporting.

## 1.2.3 / 2016-11-04

Note that this release is chronologically after 1.3.0.

* [BUGFIX] Correctly handle end time before start time in range queries.
* [BUGFIX] Error on negative `-storage.staleness-delta`
* [BUGFIX] Correctly handle empty Regex entry in relabel config.
* [BUGFIX] MOD (`%`) operator doesn't panic with small floating point numbers.
* [BUGFIX] Updated miekg/dns vendoring to pick up upstream bug fixes.
* [ENHANCEMENT] Improved DNS error reporting.

## 1.3.0 / 2016-11-01

This is a breaking change to the Kubernetes service discovery.

* [CHANGE] Rework Kubernetes SD.
* [FEATURE] Add support for interpolating `target_label`.
* [FEATURE] Add GCE metadata as Prometheus meta labels.
* [ENHANCEMENT] Add EC2 SD metrics.
* [ENHANCEMENT] Add Azure SD metrics.
* [ENHANCEMENT] Add fuzzy search to `/graph` textarea.
* [ENHANCEMENT] Always show instance labels on target page.
* [BUGFIX] Validate query end time is not before start time.
* [BUGFIX] Error on negative `-storage.staleness-delta`

## 1.2.2 / 2016-10-30

* [BUGFIX] Correctly handle on() in alerts.
* [BUGFIX] UI: Deal properly with aborted requests.
* [BUGFIX] UI: Decode URL query parameters properly.
* [BUGFIX] Storage: Deal better with data corruption (non-monotonic timestamps).
* [BUGFIX] Remote storage: Re-add accidentally removed timeout flag.
* [BUGFIX] Updated a number of vendored packages to pick up upstream bug fixes.

## 1.2.1 / 2016-10-10

* [BUGFIX] Count chunk evictions properly so that the server doesn't
  assume it runs out of memory and subsequently throttles ingestion.
* [BUGFIX] Use Go1.7.1 for prebuilt binaries to fix issues on MacOS Sierra.

## 1.2.0 / 2016-10-07

* [FEATURE] Cleaner encoding of query parameters in `/graph` URLs.
* [FEATURE] PromQL: Add `minute()` function.
* [FEATURE] Add GCE service discovery.
* [FEATURE] Allow any valid UTF-8 string as job name.
* [FEATURE] Allow disabling local storage.
* [FEATURE] EC2 service discovery: Expose `ec2_instance_state`.
* [ENHANCEMENT] Various performance improvements in local storage.
* [BUGFIX] Zookeeper service discovery: Remove deleted nodes.
* [BUGFIX] Zookeeper service discovery: Resync state after Zookeeper failure.
* [BUGFIX] Remove JSON from HTTP Accept header.
* [BUGFIX] Fix flag validation of Alertmanager URL.
* [BUGFIX] Fix race condition on shutdown.
* [BUGFIX] Do not fail Consul discovery on Prometheus startup when Consul
  is down.
* [BUGFIX] Handle NaN in `changes()` correctly.
* [CHANGE] **Experimental** remote write path: Remove use of gRPC.
* [CHANGE] **Experimental** remote write path: Configuration via config file
  rather than command line flags.
* [FEATURE] **Experimental** remote write path: Add HTTP basic auth and TLS.
* [FEATURE] **Experimental** remote write path: Support for relabelling.

## 1.1.3 / 2016-09-16

* [ENHANCEMENT] Use golang-builder base image for tests in CircleCI.
* [ENHANCEMENT] Added unit tests for federation.
* [BUGFIX] Correctly de-dup metric families in federation output.

## 1.1.2 / 2016-09-08

* [BUGFIX] Allow label names that coincide with keywords.

## 1.1.1 / 2016-09-07

* [BUGFIX] Fix IPv6 escaping in service discovery integrations
* [BUGFIX] Fix default scrape port assignment for IPv6

## 1.1.0 / 2016-09-03

* [FEATURE] Add `quantile` and `quantile_over_time`.
* [FEATURE] Add `stddev_over_time` and `stdvar_over_time`.
* [FEATURE] Add various time and date functions.
* [FEATURE] Added `toUpper` and `toLower` formatting to templates.
* [FEATURE] Allow relabeling of alerts.
* [FEATURE] Allow URLs in targets defined via a JSON file.
* [FEATURE] Add idelta function.
* [FEATURE] 'Remove graph' button on the /graph page.
* [FEATURE] Kubernetes SD: Add node name and host IP to pod discovery.
* [FEATURE] New remote storage write path. EXPERIMENTAL!
* [ENHANCEMENT] Improve time-series index lookups.
* [ENHANCEMENT] Forbid invalid relabel configurations.
* [ENHANCEMENT] Improved various tests.
* [ENHANCEMENT] Add crash recovery metric 'started_dirty'.
* [ENHANCEMENT] Fix (and simplify) populating series iterators.
* [ENHANCEMENT] Add job link on target page.
* [ENHANCEMENT] Message on empty Alerts page.
* [ENHANCEMENT] Various internal code refactorings and clean-ups.
* [ENHANCEMENT] Various improvements in the build system.
* [BUGFIX] Catch errors when unmarshaling delta/doubleDelta encoded chunks.
* [BUGFIX] Fix data race in lexer and lexer test.
* [BUGFIX] Trim stray whitespace from bearer token file.
* [BUGFIX] Avoid divide-by-zero panic on query_range?step=0.
* [BUGFIX] Detect invalid rule files at startup.
* [BUGFIX] Fix counter reset treatment in PromQL.
* [BUGFIX] Fix rule HTML escaping issues.
* [BUGFIX] Remove internal labels from alerts sent to AM.

## 1.0.2 / 2016-08-24

* [BUGFIX] Clean up old targets after config reload.

## 1.0.1 / 2016-07-21

* [BUGFIX] Exit with error on non-flag command-line arguments.
* [BUGFIX] Update example console templates to new HTTP API.
* [BUGFIX] Re-add logging flags.

## 1.0.0 / 2016-07-18

* [CHANGE] Remove deprecated query language keywords
* [CHANGE] Change Kubernetes SD to require specifying Kubernetes role
* [CHANGE] Use service address in Consul SD if available
* [CHANGE] Standardize all Prometheus internal metrics to second units
* [CHANGE] Remove unversioned legacy HTTP API
* [CHANGE] Remove legacy ingestion of JSON metric format
* [CHANGE] Remove deprecated `target_groups` configuration
* [FEATURE] Add binary power operation to PromQL
* [FEATURE] Add `count_values` aggregator
* [FEATURE] Add `-web.route-prefix` flag
* [FEATURE] Allow `on()`, `by()`, `without()` in PromQL with empty label sets
* [ENHANCEMENT] Make `topk/bottomk` query functions aggregators
* [BUGFIX] Fix annotations in alert rule printing
* [BUGFIX] Expand alert templating at evaluation time
* [BUGFIX] Fix edge case handling in crash recovery
* [BUGFIX] Hide testing package flags from help output

## 0.20.0 / 2016-06-15

This release contains multiple breaking changes to the configuration schema.

* [FEATURE] Allow configuring multiple Alertmanagers
* [FEATURE] Add server name to TLS configuration
* [FEATURE] Add labels for all node addresses and discover node port if available in Kubernetes SD
* [ENHANCEMENT] More meaningful configuration errors
* [ENHANCEMENT] Round scraping timestamps to milliseconds in web UI
* [ENHANCEMENT] Make number of storage fingerprint locks configurable
* [BUGFIX] Fix date parsing in console template graphs
* [BUGFIX] Fix static console files in Docker images
* [BUGFIX] Fix console JS XHR requests for IE11
* [BUGFIX] Add missing path prefix in new status page
* [CHANGE] Rename `target_groups` to `static_configs` in config files
* [CHANGE] Rename `names` to `files` in file SD configuration
* [CHANGE] Remove kubelet port config option in Kubernetes SD configuration

## 0.19.3 / 2016-06-14

* [BUGFIX] Handle Marathon apps with zero ports
* [BUGFIX] Fix startup panic in retrieval layer

## 0.19.2 / 2016-05-29

* [BUGFIX] Correctly handle `GROUP_LEFT` and `GROUP_RIGHT` without labels in
  string representation of expressions and in rules.
* [BUGFIX] Use `-web.external-url` for new status endpoints.

## 0.19.1 / 2016-05-25

* [BUGFIX] Handle service discovery panic affecting Kubernetes SD
* [BUGFIX] Fix web UI display issue in some browsers

## 0.19.0 / 2016-05-24

This version contains a breaking change to the query language. Please read
the documentation on the grouping behavior of vector matching:

https://prometheus.io/docs/querying/operators/#vector-matching

* [FEATURE] Add experimental Microsoft Azure service discovery
* [FEATURE] Add `ignoring` modifier for binary operations
* [FEATURE] Add pod discovery to Kubernetes service discovery
* [CHANGE] Vector matching takes grouping labels from one-side
* [ENHANCEMENT] Support time range on /api/v1/series endpoint
* [ENHANCEMENT] Partition status page into individual pages
* [BUGFIX] Fix issue of hanging target scrapes

## 0.18.0 / 2016-04-18

* [BUGFIX] Fix operator precedence in PromQL
* [BUGFIX] Never drop still open head chunk
* [BUGFIX] Fix missing 'keep_common' when printing AST node
* [CHANGE/BUGFIX] Target identity considers path and parameters additionally to host and port
* [CHANGE] Rename metric `prometheus_local_storage_invalid_preload_requests_total` to `prometheus_local_storage_non_existent_series_matches_total`
* [CHANGE] Support for old alerting rule syntax dropped
* [FEATURE] Deduplicate targets within the same scrape job
* [FEATURE] Add varbit chunk encoding (higher compression, more CPU usage – disabled by default)
* [FEATURE] Add `holt_winters` query function
* [FEATURE] Add relative complement `unless` operator to PromQL
* [ENHANCEMENT] Quarantine series file if data corruption is encountered (instead of crashing)
* [ENHANCEMENT] Validate Alertmanager URL
* [ENHANCEMENT] Use UTC for build timestamp
* [ENHANCEMENT] Improve index query performance (especially for active time series)
* [ENHANCEMENT] Instrument configuration reload duration
* [ENHANCEMENT] Instrument retrieval layer
* [ENHANCEMENT] Add Go version to `prometheus_build_info` metric

## 0.17.0 / 2016-03-02

This version no longer works with Alertmanager 0.0.4 and earlier!
The alerting rule syntax has changed as well but the old syntax is supported
up until version 0.18.

All regular expressions in PromQL are anchored now, matching the behavior of
regular expressions in config files.

* [CHANGE] Integrate with Alertmanager 0.1.0 and higher
* [CHANGE] Degraded storage mode renamed to rushed mode
* [CHANGE] New alerting rule syntax
* [CHANGE] Add label validation on ingestion
* [CHANGE] Regular expression matchers in PromQL are anchored
* [FEATURE] Add `without` aggregation modifier
* [FEATURE] Send alert resolved notifications to Alertmanager
* [FEATURE] Allow millisecond precision in configuration file
* [FEATURE] Support AirBnB's Smartstack Nerve for service discovery
* [ENHANCEMENT] Storage switches less often between regular and rushed mode.
* [ENHANCEMENT] Storage switches into rushed mode if there are too many memory chunks.
* [ENHANCEMENT] Added more storage instrumentation
* [ENHANCEMENT] Improved instrumentation of notification handler
* [BUGFIX] Do not count head chunks as chunks waiting for persistence
* [BUGFIX] Handle OPTIONS HTTP requests to the API correctly
* [BUGFIX] Parsing of ranges in PromQL fixed
* [BUGFIX] Correctly validate URL flag parameters
* [BUGFIX] Log argument parse errors
* [BUGFIX] Properly handle creation of target with bad TLS config
* [BUGFIX] Fix of checkpoint timing issue

## 0.16.2 / 2016-01-18

* [FEATURE] Multiple authentication options for EC2 discovery added
* [FEATURE] Several meta labels for EC2 discovery added
* [FEATURE] Allow full URLs in static target groups (used e.g. by the `blackbox_exporter`)
* [FEATURE] Add Graphite remote-storage integration
* [FEATURE] Create separate Kubernetes targets for services and their endpoints
* [FEATURE] Add `clamp_{min,max}` functions to PromQL
* [FEATURE] Omitted time parameter in API query defaults to now
* [ENHANCEMENT] Less frequent time series file truncation
* [ENHANCEMENT] Instrument number of  manually deleted time series
* [ENHANCEMENT] Ignore lost+found directory during storage version detection
* [CHANGE] Kubernetes `masters` renamed to `api_servers`
* [CHANGE] "Healthy" and "unhealthy" targets are now called "up" and "down" in the web UI
* [CHANGE] Remove undocumented 2nd argument of the `delta` function.
  (This is a BREAKING CHANGE for users of the undocumented 2nd argument.)
* [BUGFIX] Return proper HTTP status codes on API errors
* [BUGFIX] Fix Kubernetes authentication configuration
* [BUGFIX] Fix stripped OFFSET from in rule evaluation and display
* [BUGFIX] Do not crash on failing Consul SD initialization
* [BUGFIX] Revert changes to metric auto-completion
* [BUGFIX] Add config overflow validation for TLS configuration
* [BUGFIX] Skip already watched Zookeeper nodes in serverset SD
* [BUGFIX] Don't federate stale samples
* [BUGFIX] Move NaN to end of result for `topk/bottomk/sort/sort_desc/min/max`
* [BUGFIX] Limit extrapolation of `delta/rate/increase`
* [BUGFIX] Fix unhandled error in rule evaluation

Some changes to the Kubernetes service discovery were integration since
it was released as a beta feature.

## 0.16.1 / 2015-10-16

* [FEATURE] Add `irate()` function.
* [ENHANCEMENT] Improved auto-completion in expression browser.
* [CHANGE] Kubernetes SD moves node label to instance label.
* [BUGFIX] Escape regexes in console templates.

## 0.16.0 / 2015-10-09

BREAKING CHANGES:

* Release tarballs now contain the built binaries in a nested directory.
* The `hash_mod` relabeling action now uses MD5 hashes instead of FNV hashes to
  achieve a better distribution.
* The DNS-SD meta label `__meta_dns_srv_name` was renamed to `__meta_dns_name`
  to reflect support for DNS record types other than `SRV`.
* The default full refresh interval for the file-based service discovery has been
  increased from 30 seconds to 5 minutes.
* In relabeling, parts of a source label that weren't matched by
  the specified regular expression are no longer included in the replacement
  output.
* Queries no longer interpolate between two data points. Instead, the resulting
  value will always be the latest value before the evaluation query timestamp.
* Regular expressions supplied via the configuration are now anchored to match
  full strings instead of substrings.
* Global labels are not appended upon storing time series anymore. Instead,
  they are only appended when communicating with external systems
  (Alertmanager, remote storages, federation). They have thus also been renamed
  from `global.labels` to `global.external_labels`.
* The names and units of metrics related to remote storage sample appends have
  been changed.
* The experimental support for writing to InfluxDB has been updated to work
  with InfluxDB 0.9.x. 0.8.x versions of InfluxDB are not supported anymore.
* Escape sequences in double- and single-quoted string literals in rules or query
  expressions are now interpreted like escape sequences in Go string literals
  (https://golang.org/ref/spec#String_literals).

Future breaking changes / deprecated features:

* The `delta()` function had an undocumented optional second boolean argument
  to make it behave like `increase()`. This second argument will be removed in
  the future. Migrate any occurrences of `delta(x, 1)` to use `increase(x)`
  instead.
* Support for filter operators between two scalar values (like `2 > 1`) will be
  removed in the future. These will require a `bool` modifier on the operator,
  e.g.  `2 > bool 1`.

All changes:

* [CHANGE] Renamed `global.labels` to `global.external_labels`.
* [CHANGE] Vendoring is now done via govendor instead of godep.
* [CHANGE] Change web UI root page to show the graphing interface instead of
  the server status page.
* [CHANGE] Append global labels only when communicating with external systems
  instead of storing them locally.
* [CHANGE] Change all regexes in the configuration to do full-string matches
  instead of substring matches.
* [CHANGE] Remove interpolation of vector values in queries.
* [CHANGE] For alert `SUMMARY`/`DESCRIPTION` template fields, cast the alert
  value to `float64` to work with common templating functions.
* [CHANGE] In relabeling, don't include unmatched source label parts in the
  replacement.
* [CHANGE] Change default full refresh interval for the file-based service
  discovery from 30 seconds to 5 minutes.
* [CHANGE] Rename the DNS-SD meta label `__meta_dns_srv_name` to
  `__meta_dns_name` to reflect support for other record types than `SRV`.
* [CHANGE] Release tarballs now contain the binaries in a nested directory.
* [CHANGE] Update InfluxDB write support to work with InfluxDB 0.9.x.
* [FEATURE] Support full "Go-style" escape sequences in strings and add raw
  string literals.
* [FEATURE] Add EC2 service discovery support.
* [FEATURE] Allow configuring TLS options in scrape configurations.
* [FEATURE] Add instrumentation around configuration reloads.
* [FEATURE] Add `bool` modifier to comparison operators to enable boolean
  (`0`/`1`) output instead of filtering.
* [FEATURE] In Zookeeper serverset discovery, provide `__meta_serverset_shard`
  label with the serverset shard number.
* [FEATURE] Provide `__meta_consul_service_id` meta label in Consul service
  discovery.
* [FEATURE] Allow scalar expressions in recording rules to enable use cases
  such as building constant metrics.
* [FEATURE] Add `label_replace()` and `vector()` query language functions.
* [FEATURE] In Consul service discovery, fill in the `__meta_consul_dc`
  datacenter label from the Consul agent when it's not set in the Consul SD
  config.
* [FEATURE] Scrape all services upon empty services list in Consul service
  discovery.
* [FEATURE] Add `labelmap` relabeling action to map a set of input labels to a
  set of output labels using regular expressions.
* [FEATURE] Introduce `__tmp` as a relabeling label prefix that is guaranteed
  to not be used by Prometheus internally.
* [FEATURE] Kubernetes-based service discovery.
* [FEATURE] Marathon-based service discovery.
* [FEATURE] Support multiple series names in console graphs JavaScript library.
* [FEATURE] Allow reloading configuration via web handler at `/-/reload`.
* [FEATURE] Updates to promtool to reflect new Prometheus configuration
  features.
* [FEATURE] Add `proxy_url` parameter to scrape configurations to enable use of
  proxy servers.
* [FEATURE] Add console templates for Prometheus itself.
* [FEATURE] Allow relabeling the protocol scheme of targets.
* [FEATURE] Add `predict_linear()` query language function.
* [FEATURE] Support for authentication using bearer tokens, client certs, and
  CA certs.
* [FEATURE] Implement unary expressions for vector types (`-foo`, `+foo`).
* [FEATURE] Add console templates for the SNMP exporter.
* [FEATURE] Make it possible to relabel target scrape query parameters.
* [FEATURE] Add support for `A` and `AAAA` records in DNS service discovery.
* [ENHANCEMENT] Fix several flaky tests.
* [ENHANCEMENT] Switch to common routing package.
* [ENHANCEMENT] Use more resilient metric decoder.
* [ENHANCEMENT] Update vendored dependencies.
* [ENHANCEMENT] Add compression to more HTTP handlers.
* [ENHANCEMENT] Make -web.external-url flag help string more verbose.
* [ENHANCEMENT] Improve metrics around remote storage queues.
* [ENHANCEMENT] Use Go 1.5.1 instead of Go 1.4.2 in builds.
* [ENHANCEMENT] Update the architecture diagram in the `README.md`.
* [ENHANCEMENT] Time out sample appends in retrieval layer if the storage is
  backlogging.
* [ENHANCEMENT] Make `hash_mod` relabeling action use MD5 instead of FNV to
  enable better hash distribution.
* [ENHANCEMENT] Better tracking of targets between same service discovery
  mechanisms in one scrape configuration.
* [ENHANCEMENT] Handle parser and query evaluation runtime panics more
  gracefully.
* [ENHANCEMENT] Add IDs to H2 tags on status page to allow anchored linking.
* [BUGFIX] Fix watching multiple paths with Zookeeper serverset discovery.
* [BUGFIX] Fix high CPU usage on configuration reload.
* [BUGFIX] Fix disappearing `__params` on configuration reload.
* [BUGFIX] Make `labelmap` action available through configuration.
* [BUGFIX] Fix direct access of protobuf fields.
* [BUGFIX] Fix panic on Consul request error.
* [BUGFIX] Redirect of graph endpoint for prefixed setups.
* [BUGFIX] Fix series file deletion behavior when purging archived series.
* [BUGFIX] Fix error checking and logging around checkpointing.
* [BUGFIX] Fix map initialization in target manager.
* [BUGFIX] Fix draining of file watcher events in file-based service discovery.
* [BUGFIX] Add `POST` handler for `/debug` endpoints to fix CPU profiling.
* [BUGFIX] Fix several flaky tests.
* [BUGFIX] Fix busylooping in case a scrape configuration has no target
  providers defined.
* [BUGFIX] Fix exit behavior of static target provider.
* [BUGFIX] Fix configuration reloading loop upon shutdown.
* [BUGFIX] Add missing check for nil expression in expression parser.
* [BUGFIX] Fix error handling bug in test code.
* [BUGFIX] Fix Consul port meta label.
* [BUGFIX] Fix lexer bug that treated non-Latin Unicode digits as digits.
* [CLEANUP] Remove obsolete federation example from console templates.
* [CLEANUP] Remove duplicated Bootstrap JS inclusion on graph page.
* [CLEANUP] Switch to common log package.
* [CLEANUP] Update build environment scripts and Makefiles to work better with
  native Go build mechanisms and new Go 1.5 experimental vendoring support.
* [CLEANUP] Remove logged notice about 0.14.x configuration file format change.
* [CLEANUP] Move scrape-time metric label modification into SampleAppenders.
* [CLEANUP] Switch from `github.com/client_golang/model` to
  `github.com/common/model` and related type cleanups.
* [CLEANUP] Switch from `github.com/client_golang/extraction` to
  `github.com/common/expfmt` and related type cleanups.
* [CLEANUP] Exit Prometheus when the web server encounters a startup error.
* [CLEANUP] Remove non-functional alert-silencing links on alerting page.
* [CLEANUP] General cleanups to comments and code, derived from `golint`,
  `go vet`, or otherwise.
* [CLEANUP] When entering crash recovery, tell users how to cleanly shut down
  Prometheus.
* [CLEANUP] Remove internal support for multi-statement queries in query engine.
* [CLEANUP] Update AUTHORS.md.
* [CLEANUP] Don't warn/increment metric upon encountering equal timestamps for
  the same series upon append.
* [CLEANUP] Resolve relative paths during configuration loading.

## 0.15.1 / 2015-07-27
* [BUGFIX] Fix vector matching behavior when there is a mix of equality and
  non-equality matchers in a vector selector and one matcher matches no series.
* [ENHANCEMENT] Allow overriding `GOARCH` and `GOOS` in Makefile.INCLUDE.
* [ENHANCEMENT] Update vendored dependencies.

## 0.15.0 / 2015-07-21

BREAKING CHANGES:

* Relative paths for rule files are now evaluated relative to the config file.
* External reachability flags (`-web.*`) consolidated.
* The default storage directory has been changed from `/tmp/metrics`
  to `data` in the local directory.
* The `rule_checker` tool has been replaced by `promtool` with
  different flags and more functionality.
* Empty labels are now removed upon ingestion into the
  storage. Matching empty labels is now equivalent to matching unset
  labels (`mymetric{label=""}` now matches series that don't have
  `label` set at all).
* The special `__meta_consul_tags` label in Consul service discovery
  now starts and ends with tag separators to enable easier regex
  matching.
* The default scrape interval has been changed back from 1 minute to
  10 seconds.

All changes:

* [CHANGE] Change default storage directory to `data` in the current
  working directory.
* [CHANGE] Consolidate external reachability flags (`-web.*`)into one.
* [CHANGE] Deprecate `keeping_extra` modifier keyword, rename it to
  `keep_common`.
* [CHANGE] Improve label matching performance and treat unset labels
  like empty labels in label matchers.
* [CHANGE] Remove `rule_checker` tool and add generic `promtool` CLI
  tool which allows checking rules and configuration files.
* [CHANGE] Resolve rule files relative to config file.
* [CHANGE] Restore default ScrapeInterval of 1 minute instead of 10 seconds.
* [CHANGE] Surround `__meta_consul_tags` value with tag separators.
* [CHANGE] Update node disk console for new filesystem labels.
* [FEATURE] Add Consul's `ServiceAddress`, `Address`, and `ServicePort` as
  meta labels to enable setting a custom scrape address if needed.
* [FEATURE] Add `hashmod` relabel action to allow for horizontal
  sharding of Prometheus servers.
* [FEATURE] Add `honor_labels` scrape configuration option to not
  overwrite any labels exposed by the target.
* [FEATURE] Add basic federation support on `/federate`.
* [FEATURE] Add optional `RUNBOOK` field to alert statements.
* [FEATURE] Add pre-relabel target labels to status page.
* [FEATURE] Add version information endpoint under `/version`.
* [FEATURE] Added initial stable API version 1 under `/api/v1`,
  including ability to delete series and query more metadata.
* [FEATURE] Allow configuring query parameters when scraping metrics endpoints.
* [FEATURE] Allow deleting time series via the new v1 API.
* [FEATURE] Allow individual ingested metrics to be relabeled.
* [FEATURE] Allow loading rule files from an entire directory.
* [FEATURE] Allow scalar expressions in range queries, improve error messages.
* [FEATURE] Support Zookeeper Serversets as a service discovery mechanism.
* [ENHANCEMENT] Add circleci yaml for Dockerfile test build.
* [ENHANCEMENT] Always show selected graph range, regardless of available data.
* [ENHANCEMENT] Change expression input field to multi-line textarea.
* [ENHANCEMENT] Enforce strict monotonicity of time stamps within a series.
* [ENHANCEMENT] Export build information as metric.
* [ENHANCEMENT] Improve UI of `/alerts` page.
* [ENHANCEMENT] Improve display of target labels on status page.
* [ENHANCEMENT] Improve initialization and routing functionality of web service.
* [ENHANCEMENT] Improve target URL handling and display.
* [ENHANCEMENT] New dockerfile using alpine-glibc base image and make.
* [ENHANCEMENT] Other minor fixes.
* [ENHANCEMENT] Preserve alert state across reloads.
* [ENHANCEMENT] Prettify flag help output even more.
* [ENHANCEMENT] README.md updates.
* [ENHANCEMENT] Raise error on unknown config parameters.
* [ENHANCEMENT] Refine v1 HTTP API output.
* [ENHANCEMENT] Show original configuration file contents on status
  page instead of serialized YAML.
* [ENHANCEMENT] Start HUP signal handler earlier to not exit upon HUP
  during startup.
* [ENHANCEMENT] Updated vendored dependencies.
* [BUGFIX] Do not panic in `StringToDuration()` on wrong duration unit.
* [BUGFIX] Exit on invalid rule files on startup.
* [BUGFIX] Fix a regression in the `.Path` console template variable.
* [BUGFIX] Fix chunk descriptor loading.
* [BUGFIX] Fix consoles "Prometheus" link to point to /
* [BUGFIX] Fix empty configuration file cases
* [BUGFIX] Fix float to int conversions in chunk encoding, which were
  broken for some architectures.
* [BUGFIX] Fix overflow detection for serverset config.
* [BUGFIX] Fix race conditions in retrieval layer.
* [BUGFIX] Fix shutdown deadlock in Consul SD code.
* [BUGFIX] Fix the race condition targets in the Makefile.
* [BUGFIX] Fix value display error in web console.
* [BUGFIX] Hide authentication credentials in config `String()` output.
* [BUGFIX] Increment dirty counter metric in storage only if
  `setDirty(true)` is called.
* [BUGFIX] Periodically refresh services in Consul to recover from
  missing events.
* [BUGFIX] Prevent overwrite of default global config when loading a
  configuration.
* [BUGFIX] Properly lex `\r` as whitespace in expression language.
* [BUGFIX] Validate label names in JSON target groups.
* [BUGFIX] Validate presence of regex field in relabeling configurations.
* [CLEANUP] Clean up initialization of remote storage queues.
* [CLEANUP] Fix `go vet` and `golint` violations.
* [CLEANUP] General cleanup of rules and query language code.
* [CLEANUP] Improve and simplify Dockerfile build steps.
* [CLEANUP] Improve and simplify build infrastructure, use go-bindata
  for web assets. Allow building without git.
* [CLEANUP] Move all utility packages into common `util` subdirectory.
* [CLEANUP] Refactor main, flag handling, and web package.
* [CLEANUP] Remove unused methods from `Rule` interface.
* [CLEANUP] Simplify default config handling.
* [CLEANUP] Switch human-readable times on web UI to UTC.
* [CLEANUP] Use `templates.TemplateExpander` for all page templates.
* [CLEANUP] Use new v1 HTTP API for querying and graphing.

## 0.14.0 / 2015-06-01
* [CHANGE] Configuration format changed and switched to YAML.
  (See the provided [migration tool](https://github.com/prometheus/migrate/releases).)
* [ENHANCEMENT] Redesign of state-preserving target discovery.
* [ENHANCEMENT] Allow specifying scrape URL scheme and basic HTTP auth for non-static targets.
* [FEATURE] Allow attaching meaningful labels to targets via relabeling.
* [FEATURE] Configuration/rule reloading at runtime.
* [FEATURE] Target discovery via file watches.
* [FEATURE] Target discovery via Consul.
* [ENHANCEMENT] Simplified binary operation evaluation.
* [ENHANCEMENT] More stable component initialization.
* [ENHANCEMENT] Added internal expression testing language.
* [BUGFIX] Fix graph links with path prefix.
* [ENHANCEMENT] Allow building from source without git.
* [ENHANCEMENT] Improve storage iterator performance.
* [ENHANCEMENT] Change logging output format and flags.
* [BUGFIX] Fix memory alignment bug for 32bit systems.
* [ENHANCEMENT] Improve web redirection behavior.
* [ENHANCEMENT] Allow overriding default hostname for Prometheus URLs.
* [BUGFIX] Fix double slash in URL sent to alertmanager.
* [FEATURE] Add resets() query function to count counter resets.
* [FEATURE] Add changes() query function to count the number of times a gauge changed.
* [FEATURE] Add increase() query function to calculate a counter's increase.
* [ENHANCEMENT] Limit retrievable samples to the storage's retention window.

## 0.13.4 / 2015-05-23
* [BUGFIX] Fix a race while checkpointing fingerprint mappings.

## 0.13.3 / 2015-05-11
* [BUGFIX] Handle fingerprint collisions properly.
* [CHANGE] Comments in rules file must start with `#`. (The undocumented `//`
  and `/*...*/` comment styles are no longer supported.)
* [ENHANCEMENT] Switch to custom expression language parser and evaluation
  engine, which generates better error messages, fixes some parsing edge-cases,
  and enables other future enhancements (like the ones below).
* [ENHANCEMENT] Limit maximum number of concurrent queries.
* [ENHANCEMENT] Terminate running queries during shutdown.

## 0.13.2 / 2015-05-05
* [MAINTENANCE] Updated vendored dependencies to their newest versions.
* [MAINTENANCE] Include rule_checker and console templates in release tarball.
* [BUGFIX] Sort NaN as the lowest value.
* [ENHANCEMENT] Add square root, stddev and stdvar functions.
* [BUGFIX] Use scrape_timeout for scrape timeout, not scrape_interval.
* [ENHANCEMENT] Improve chunk and chunkDesc loading, increase performance when
  reading from disk.
* [BUGFIX] Show correct error on wrong DNS response.

## 0.13.1 / 2015-04-09
* [BUGFIX] Treat memory series with zero chunks correctly in series maintenance.
* [ENHANCEMENT] Improve readability of usage text even more.

## 0.13.0 / 2015-04-08
* [ENHANCEMENT] Double-delta encoding for chunks, saving typically 40% of
  space, both in RAM and on disk.
* [ENHANCEMENT] Redesign of chunk persistence queuing, increasing performance
  on spinning disks significantly.
* [ENHANCEMENT] Redesign of sample ingestion, increasing ingestion performance.
* [FEATURE] Added ln, log2, log10 and exp functions to the query language.
* [FEATURE] Experimental write support to InfluxDB.
* [FEATURE] Allow custom timestamps in instant query API.
* [FEATURE] Configurable path prefix for URLs to support proxies.
* [ENHANCEMENT] Increase of rule_checker CLI usability.
* [CHANGE] Show special float values as gaps.
* [ENHANCEMENT] Made usage output more readable.
* [ENHANCEMENT] Increased resilience of the storage against data corruption.
* [ENHANCEMENT] Various improvements around chunk encoding.
* [ENHANCEMENT] Nicer formatting of target health table on /status.
* [CHANGE] Rename UNREACHABLE to UNHEALTHY, ALIVE to HEALTHY.
* [BUGFIX] Strip trailing slash in alertmanager URL.
* [BUGFIX] Avoid +InfYs and similar, just display +Inf.
* [BUGFIX] Fixed HTML-escaping at various places.
* [BUGFIX] Fixed special value handling in division and modulo of the query
  language.
* [BUGFIX] Fix embed-static.sh.
* [CLEANUP] Added initial HTTP API tests.
* [CLEANUP] Misc. other code cleanups.
* [MAINTENANCE] Updated vendored dependencies to their newest versions.

## 0.12.0 / 2015-03-04
* [CHANGE] Use client_golang v0.3.1. THIS CHANGES FINGERPRINTING AND INVALIDATES
  ALL PERSISTED FINGERPRINTS. You have to wipe your storage to use this or
  later versions. There is a version guard in place that will prevent you to
  run Prometheus with the stored data of an older Prometheus.
* [BUGFIX] The change above fixes a weakness in the fingerprinting algorithm.
* [ENHANCEMENT] The change above makes fingerprinting faster and less allocation
  intensive.
* [FEATURE] OR operator and vector matching options. See docs for details.
* [ENHANCEMENT] Scientific notation and special float values (Inf, NaN) now
  supported by the expression language.
* [CHANGE] Dockerfile makes Prometheus use the Docker volume to store data
  (rather than /tmp/metrics).
* [CHANGE] Makefile uses Go 1.4.2.

## 0.11.1 / 2015-02-27
* [BUGFIX] Make series maintenance complete again. (Ever since 0.9.0rc4,
  or commit 0851945, series would not be archived, chunk descriptors would
  not be evicted, and stale head chunks would never be closed. This happened
  due to accidental deletion of a line calling a (well tested :) function.
* [BUGFIX] Do not double count head chunks read from checkpoint on startup.
  Also fix a related but less severe bug in counting chunk descriptors.
* [BUGFIX] Check last time in head chunk for head chunk timeout, not first.
* [CHANGE] Update vendoring due to vendoring changes in client_golang.
* [CLEANUP] Code cleanups.
* [ENHANCEMENT] Limit the number of 'dirty' series counted during checkpointing.

## 0.11.0 / 2015-02-23
* [FEATURE] Introduce new metric type Histogram with server-side aggregation.
* [FEATURE] Add offset operator.
* [FEATURE] Add floor, ceil and round functions.
* [CHANGE] Change instance identifiers to be host:port.
* [CHANGE] Dependency management and vendoring changed/improved.
* [CHANGE] Flag name changes to create consistency between various Prometheus
  binaries.
* [CHANGE] Show unlimited number of metrics in autocomplete.
* [CHANGE] Add query timeout.
* [CHANGE] Remove labels on persist error counter.
* [ENHANCEMENT] Various performance improvements for sample ingestion.
* [ENHANCEMENT] Various Makefile improvements.
* [ENHANCEMENT] Various console template improvements, including
  proof-of-concept for federation via console templates.
* [ENHANCEMENT] Fix graph JS glitches and simplify graphing code.
* [ENHANCEMENT] Dramatically decrease resources for file embedding.
* [ENHANCEMENT] Crash recovery saves lost series data in 'orphaned' directory.
* [BUGFIX] Fix aggregation grouping key calculation.
* [BUGFIX] Fix Go download path for various architectures.
* [BUGFIX] Fixed the link of the Travis build status image.
* [BUGFIX] Fix Rickshaw/D3 version mismatch.
* [CLEANUP] Various code cleanups.

## 0.10.0 / 2015-01-26
* [CHANGE] More efficient JSON result format in query API. This requires
  up-to-date versions of PromDash and prometheus_cli, too.
* [ENHANCEMENT] Excluded non-minified Bootstrap assets and the Bootstrap maps
  from embedding into the binary. Those files are only used for debugging,
  and then you can use -web.use-local-assets. By including fewer files, the
  RAM usage during compilation is much more manageable.
* [ENHANCEMENT] Help link points to https://prometheus.github.io now.
* [FEATURE] Consoles for haproxy and cloudwatch.
* [BUGFIX] Several fixes to graphs in consoles.
* [CLEANUP] Removed a file size check that did not check anything.

## 0.9.0 / 2015-01-23
* [CHANGE] Reworked command line flags, now more consistent and taking into
  account needs of the new storage backend (see below).
* [CHANGE] Metric names are dropped after certain transformations.
* [CHANGE] Changed partitioning of summary metrics exported by Prometheus.
* [CHANGE] Got rid of Gerrit as a review tool.
* [CHANGE] 'Tabular' view now the default (rather than 'Graph') to avoid
  running very expensive queries accidentally.
* [CHANGE] On-disk format for stored samples changed. For upgrading, you have
  to nuke your old files completely. See "Complete rewrite of the storage
* [CHANGE] Removed 2nd argument from `delta`.
* [FEATURE] Added a `deriv` function.
* [FEATURE] Console templates.
* [FEATURE] Added `absent` function.
* [FEATURE] Allow omitting the metric name in queries.
* [BUGFIX] Removed all known race conditions.
* [BUGFIX] Metric mutations now handled correctly in all cases.
* [ENHANCEMENT] Proper double-start protection.
* [ENHANCEMENT] Complete rewrite of the storage layer. Benefits include:
  * Better query performance.
  * More samples in less RAM.
  * Better memory management.
  * Scales up to millions of time series and thousands of samples ingested
    per second.
  * Purging of obsolete samples much cleaner now, up to completely
    "forgetting" obsolete time series.
  * Proper instrumentation to diagnose the storage layer with... well...
    Prometheus.
  * Pure Go implementation, no need for cgo and shared C libraries anymore.
  * Better concurrency.
* [ENHANCEMENT] Copy-on-write semantics in the AST layer.
* [ENHANCEMENT] Switched from Go 1.3 to Go 1.4.
* [ENHANCEMENT] Vendored external dependencies with godeps.
* [ENHANCEMENT] Numerous Web UI improvements, moved to Bootstrap3 and
  Rickshaw 1.5.1.
* [ENHANCEMENT] Improved Docker integration.
* [ENHANCEMENT] Simplified the Makefile contraption.
* [CLEANUP] Put meta-data files into proper shape (LICENSE, README.md etc.)
* [CLEANUP] Removed all legitimate 'go vet' and 'golint' warnings.
* [CLEANUP] Removed dead code.

## 0.8.0 / 2014-09-04
* [ENHANCEMENT] Stagger scrapes to spread out load.
* [BUGFIX] Correctly quote HTTP Accept header.

## 0.7.0 / 2014-08-06
* [FEATURE] Added new functions: abs(), topk(), bottomk(), drop_common_labels().
* [FEATURE] Let console templates get graph links from expressions.
* [FEATURE] Allow console templates to dynamically include other templates.
* [FEATURE] Template consoles now have access to their URL.
* [BUGFIX] Fixed time() function to return evaluation time, not wallclock time.
* [BUGFIX] Fixed HTTP connection leak when targets returned a non-200 status.
* [BUGFIX] Fixed link to console templates in UI.
* [PERFORMANCE] Removed extra memory copies while scraping targets.
* [ENHANCEMENT] Switched from Go 1.2.1 to Go 1.3.
* [ENHANCEMENT] Made metrics exported by Prometheus itself more consistent.
* [ENHANCEMENT] Removed incremental backoffs for unhealthy targets.
* [ENHANCEMENT] Dockerfile also builds Prometheus support tools now.

## 0.6.0 / 2014-06-30
* [FEATURE] Added console and alert templates support, along with various template functions.
* [PERFORMANCE] Much faster and more memory-efficient flushing to disk.
* [ENHANCEMENT] Query results are now only logged when debugging.
* [ENHANCEMENT] Upgraded to new Prometheus client library for exposing metrics.
* [BUGFIX] Samples are now kept in memory until fully flushed to disk.
* [BUGFIX] Non-200 target scrapes are now treated as an error.
* [BUGFIX] Added installation step for missing dependency to Dockerfile.
* [BUGFIX] Removed broken and unused "User Dashboard" link.

## 0.5.0 / 2014-05-28

* [BUGFIX] Fixed next retrieval time display on status page.
* [BUGFIX] Updated some variable references in tools subdir.
* [FEATURE] Added support for scraping metrics via the new text format.
* [PERFORMANCE] Improved label matcher performance.
* [PERFORMANCE] Removed JSON indentation in query API, leading to smaller response sizes.
* [ENHANCEMENT] Added internal check to verify temporal order of streams.
* [ENHANCEMENT] Some internal refactorings.

## 0.4.0 / 2014-04-17

* [FEATURE] Vectors and scalars may now be reversed in binary operations (`<scalar> <binop> <vector>`).
* [FEATURE] It's possible to shutdown Prometheus via a `/-/quit` web endpoint now.
* [BUGFIX] Fix for a deadlock race condition in the memory storage.
* [BUGFIX] Mac OS X build fixed.
* [BUGFIX] Built from Go 1.2.1, which has internal fixes to race conditions in garbage collection handling.
* [ENHANCEMENT] Internal storage interface refactoring that allows building e.g. the `rule_checker` tool without LevelDB dynamic library dependencies.
* [ENHANCEMENT] Cleanups around shutdown handling.
* [PERFORMANCE] Preparations for better memory reuse during marshaling / unmarshaling.<|MERGE_RESOLUTION|>--- conflicted
+++ resolved
@@ -1,12 +1,10 @@
-<<<<<<< HEAD
+## master / unreleased
+
+* [ENHANCEMENT] TSDB: WAL compression is enabled by default.
+
 ## 2.19.1 / 2020-06-18
 
 * [BUGFIX] TSDB: Fix m-map file truncation leading to unsequential files. #7414
-=======
-## master / unreleased
-
-* [ENHANCEMENT] TSDB: WAL compression is enabled by default.
->>>>>>> 8d3c2f68
 
 ## 2.19.0 / 2020-06-09
 
